'''
Module of learners used to determine what parameters to try next given previous cost evaluations. 

Each learner is created and controlled by a controller.
'''
from __future__ import absolute_import, division, print_function
__metaclass__ = type

import threading
import numpy as np
import random
import numpy.random as nr
import scipy.optimize as so
import logging
import datetime
import os
import mloop.utilities as mlu
import multiprocessing as mp

import sklearn.gaussian_process as skg
import sklearn.gaussian_process.kernels as skk
import sklearn.preprocessing as skp
        
import mloop.neuralnet as mlnn
#Lazy import of scikit-learn and tensorflow

learner_thread_count = 0
default_learner_archive_filename = 'learner_archive' 
default_learner_archive_file_type = 'txt'

class LearnerInterrupt(Exception):
    '''
    Exception that is raised when the learner is ended with the end flag or event. 
    '''
    def __init__(self):
        '''
        Create LearnerInterrupt.
        '''
        super(LearnerInterrupt,self).__init__()
    

class Learner():
    '''
    Base class for all learners. Contains default boundaries and some useful functions that all learners use.
    
    The class that inherits from this class should also inherit from threading.Thread or multiprocessing.Process, depending if you need the learner to be a genuine parallel process or not. 
    
    Keyword Args:
        num_params (Optional [int]): The number of parameters to be optimized. If None defaults to 1. Default None.
        min_boundary (Optional [array]): Array with minimimum values allowed for each parameter. Note if certain values have no minimum value you can set them to -inf for example [-1, 2, float('-inf')] is a valid min_boundary. If None sets all the boundaries to '-1'. Default None.
        max_boundary (Optional [array]): Array with maximum values allowed for each parameter. Note if certain values have no maximum value you can set them to +inf for example [0, float('inf'),3,-12] is a valid max_boundary. If None sets all the boundaries to '1'. Default None.
        learner_archive_filename (Optional [string]): Name for python archive of the learners current state. If None, no archive is saved. Default None. But this is typically overloaded by the child class.
        learner_archive_file_type (Optional [string]):  File type for archive. Can be either 'txt' a human readable text file, 'pkl' a python dill file, 'mat' a matlab file or None if there is no archive. Default 'mat'.
        log_level (Optional [int]): Level for the learners logger. If None, set to warning. Default None.
        start_datetime (Optional [datetime]): Start date time, if None, is automatically generated.
        
    Attributes:
        params_out_queue (queue): Queue for parameters created by learner.
        costs_in_queue (queue): Queue for costs to be used by learner.
        end_event (event): Event to trigger end of learner.
    '''
    
    def __init__(self, 
                 num_params=None,
                 min_boundary=None, 
                 max_boundary=None, 
                 learner_archive_filename=default_learner_archive_filename,
                 learner_archive_file_type=default_learner_archive_file_type,
                 start_datetime=None,
                 **kwargs):

        super(Learner,self).__init__()
        
        global learner_thread_count
        learner_thread_count += 1        
        self.log = logging.getLogger(__name__ + '.' + str(learner_thread_count))
        
        self.learner_wait=float(1)
        
        self.remaining_kwargs = kwargs
        
        self.params_out_queue = mp.Queue()
        self.costs_in_queue = mp.Queue()
        self.end_event = mp.Event()
        
        if num_params is None:
            self.log.warning('num_params not provided, setting to default value of 1.')
            self.num_params = 1
        else:
            self.num_params = int(num_params)
        if self.num_params <= 0:
            self.log.error('Number of parameters must be greater than zero:' + repr(self.num_params))
            raise ValueError
        if min_boundary is None:
            self.min_boundary = np.full((self.num_params,), -1.0)
        else:
            self.min_boundary = np.array(min_boundary, dtype=np.float)
        if self.min_boundary.shape != (self.num_params,):
            self.log.error('min_boundary array the wrong shape:' + repr(self.min_boundary.shape))
            raise ValueError
        if max_boundary is None:
            self.max_boundary = np.full((self.num_params,), 1.0)
        else:
            self.max_boundary = np.array(max_boundary, dtype=np.float)
        if self.max_boundary.shape != (self.num_params,):
            self.log.error('max_boundary array the wrong shape:' + self.min_boundary.shape)
            raise ValueError
        self.diff_boundary = self.max_boundary - self.min_boundary
        if not np.all(self.diff_boundary>0.0):
            self.log.error('All elements of max_boundary are not larger than min_boundary')
            raise ValueError
        if start_datetime is None:
            self.start_datetime = datetime.datetime.now()
        else:
            self.start_datetime = start_datetime
        if mlu.check_file_type_supported(learner_archive_file_type):
            self.learner_archive_file_type = learner_archive_file_type
        else:
            self.log.error('File in type is not supported:' + learner_archive_file_type)
            raise ValueError
        if learner_archive_filename is None:
            self.learner_archive_filename = None
        else:
            if not os.path.exists(mlu.archive_foldername):
                os.makedirs(mlu.archive_foldername)
            self.learner_archive_filename =str(learner_archive_filename)
            self.total_archive_filename = mlu.archive_foldername + self.learner_archive_filename + '_' + mlu.datetime_to_string(self.start_datetime) + '.' + self.learner_archive_file_type
        
        self.archive_dict = {'archive_type':'learner',
                             'num_params':self.num_params,
                             'min_boundary':self.min_boundary,
                             'max_boundary':self.max_boundary,
                             'start_datetime':mlu.datetime_to_string(self.start_datetime)}
        
        self.log.debug('Learner init completed.')   
        
    def check_num_params(self,param):
        '''
        Check the number of parameters is right.
        '''
        return param.shape == (self.num_params,)
    
    def check_in_boundary(self,param):
        '''
        Check give parameters are within stored boundaries
        
        Args:
            param (array): array of parameters
            
        Returns:
            bool : True if the parameters are within boundaries, False otherwise.
        '''
        param = np.array(param)
        testbool = np.all(param >= self.min_boundary) and np.all(param <= self.max_boundary)
        return testbool
    
    def check_in_diff_boundary(self,param):
        '''
        Check given distances are less than the boundaries
        
        Args:
            param (array): array of distances
            
        Returns:
            bool : True if the distances are smaller or equal to boundaries, False otherwise.
        '''
        param = np.array(param)
        testbool = np.all(param<=self.diff_boundary)
        return testbool

    def put_params_and_get_cost(self, params, **kwargs):
        '''
        Send parameters to queue and whatever additional keywords. Saves sent variables in appropriate storage arrays. 
        
        Args:
            params (array) : array of values to be sent to file
        
        Returns:
            cost from the cost queue
        '''
        #self.log.debug('Learner params='+repr(params))
        if not self.check_num_params(params):
            self.log.error('Incorrect number of parameters sent to queue.Params' + repr(params))
            raise ValueError
        if not self.check_in_boundary(params):
            self.log.warning('Parameters sent to queue are not within boundaries. Params:' + repr(params))
        #self.log.debug('Learner puts params.')
        self.params_out_queue.put(params)
        #self.log.debug('Learner waiting for costs.')
        self.save_archive()
        while not self.end_event.is_set():
            try:
                cost = self.costs_in_queue.get(True, self.learner_wait)
            except mlu.empty_exception:
                continue
            else:
                break
        else:
            self.log.debug('Learner end signal received. Ending')
            raise LearnerInterrupt
        #self.log.debug('Learner cost='+repr(cost))
        return cost
    
    def save_archive(self):
        '''
        Save the archive associated with the learner class. Only occurs if the filename for the archive is not None. Saves with the format previously set.
        '''
        self.update_archive()
        if self.learner_archive_filename is not None:
            mlu.save_dict_to_file(self.archive_dict, self.total_archive_filename, self.learner_archive_file_type)
    
    def update_archive(self):
        '''
        Abstract method for update to the archive. To be implemented by child class.
        '''
        pass
    
    def _set_trust_region(self,trust_region):
        '''
        Sets trust region properties for learner that have this. Common function for learners with trust regions. 
        
        Args:
            trust_region (float or array): Property defines the trust region. 
        '''
        if trust_region is None:
            self.trust_region = float('nan')
            self.has_trust_region = False
        else:
            self.has_trust_region = True
            if isinstance(trust_region , float):
                if trust_region > 0 and trust_region < 1:
                    self.trust_region = trust_region * self.diff_boundary
                else:
                    self.log.error('Trust region, when a float, must be between 0 and 1: '+repr(trust_region))
                    raise ValueError
            else:
                self.trust_region = np.array(trust_region, dtype=float)
        
        if self.has_trust_region:
            if not self.check_num_params(self.trust_region):
                self.log.error('Shape of the trust_region does not match the number of parameters:' + repr(self.trust_region))
                raise ValueError
            if not np.all(self.trust_region>0):
                self.log.error('All trust_region values must be positive:' + repr(self.trust_region))
                raise ValueError
            if not self.check_in_diff_boundary(self.trust_region):
                self.log.error('The trust_region must be smaller than the range of the boundaries:' + repr(self.trust_region))
                raise ValueError
        
    def _shut_down(self):
        '''
        Shut down and perform one final save of learner.
        '''
        self.log.debug('Performing shut down of learner.')
        self.save_archive()

class RandomLearner(Learner, threading.Thread):
    '''
    Random learner. Simply generates new parameters randomly with a uniform distribution over the boundaries. Learner is perhaps a misnomer for this class.
    
    Args:
        **kwargs (Optional dict): Other values to be passed to Learner. 
    
    Keyword Args:
        min_boundary (Optional [array]): If set to None, overrides default learner values and sets it to a set of value 0. Default None.
        max_boundary (Optional [array]): If set to None overides default learner values and sets it to an array of value 1. Default None.
        first_params (Optional [array]): The first parameters to test. If None will just randomly sample the initial condition.
        trust_region (Optional [float or array]): The trust region defines the maximum distance the learner will travel from the current best set of parameters. If None, the learner will search everywhere. If a float, this number must be between 0 and 1 and defines maximum distance the learner will venture as a percentage of the boundaries. If it is an array, it must have the same size as the number of parameters and the numbers define the maximum absolute distance that can be moved along each direction.   
    '''
    
    def __init__(self, 
                 trust_region=None,
                 first_params=None,
                 **kwargs):
        
        super(RandomLearner,self).__init__(**kwargs)
        
        if not np.all(self.diff_boundary>0.0):
            self.log.error('All elements of max_boundary are not larger than min_boundary')
            raise ValueError
        if ((np.all(np.isfinite(self.min_boundary))&np.all(np.isfinite(self.max_boundary)))==False):
            self.log.error('Minimum and/or maximum boundaries are NaN or inf. Must both be finite for random learner. Min boundary:' + repr(self.min_boundary) +'. Max bounday:' + repr(self.max_boundary))
            raise ValueError
        if first_params is None:
            self.first_params = None
        else:
            self.first_params = np.array(first_params, dtype=float)
            if not self.check_num_params(self.first_params):
                self.log.error('first_params has the wrong number of parameters:' + repr(self.first_params))
                raise ValueError
            if not self.check_in_boundary(self.first_params):
                self.log.error('first_params is not in the boundary:' + repr(self.first_params))
                raise ValueError
        
        self._set_trust_region(trust_region)
        
        self.archive_dict.update({'archive_type':'random_learner'})
        
        self.log.debug('Random learner init completed.')
        
    def run(self):
        '''
        Puts the next parameters on the queue which are randomly picked from a uniform distribution between the minimum and maximum boundaries when a cost is added to the cost queue.
        '''
        self.log.debug('Starting Random Learner')
        if self.first_params is None:
            next_params = self.min_boundary + nr.rand(self.num_params) * self.diff_boundary
        else:
            next_params = self.first_params
        while not self.end_event.is_set(): 
            try:
                centre_params = self.put_params_and_get_cost(next_params)
            except LearnerInterrupt:
                break
            else:
                if self.has_trust_region:
                    temp_min = np.maximum(self.min_boundary,centre_params - self.trust_region)
                    temp_max = np.minimum(self.max_boundary,centre_params + self.trust_region)
                    next_params = temp_min + nr.rand(self.num_params) * (temp_max - temp_min)
                else:
                    next_params =  self.min_boundary + nr.rand(self.num_params) * self.diff_boundary
                
        self._shut_down()
        self.log.debug('Ended Random Learner')
    
class NelderMeadLearner(Learner, threading.Thread):
    '''
    Nelder-Mead learner. Executes the Nelder-Mead learner algorithm and stores the needed simplex to estimate the next points.
    
    Args:
        params_out_queue (queue): Queue for parameters from controller.
        costs_in_queue (queue): Queue for costs for nelder learner. The queue should be populated with cost (float) corresponding to the last parameter sent from the Nelder-Mead Learner. Can be a float('inf') if it was a bad run.
        end_event (event): Event to trigger end of learner.
        
    Keyword Args:
        initial_simplex_corner (Optional [array]): Array for the initial set of parameters, which is the lowest corner of the initial simplex. If None the initial parameters are randomly sampled if the boundary conditions are provided, or all are set to 0 if boundary conditions are not provided.
        initial_simplex_displacements (Optional [array]): Array used to construct the initial simplex. Each array is the positive displacement of the parameters above the init_params. If None and there are no boundary conditions, all are set to 1. If None and there are boundary conditions assumes the initial conditions are scaled. Default None.
        initial_simplex_scale (Optional [float]): Creates a simplex using a the boundary conditions and the scaling factor provided. If None uses the init_simplex if provided. If None and init_simplex is not provided, but boundary conditions are is set to 0.5. Default None. 
    
    Attributes:
        init_simplex_corner (array): Parameters for the corner of the initial simple used.
        init_simplex_disp (array): Parameters for the displacements about the simplex corner used to create the initial simple. 
        simplex_params (array): Parameters of the current simplex
        simplex_costs (array): Costs associated with the parameters of the current simplex
    
    '''

    def __init__(self, 
                 initial_simplex_corner=None, 
                 initial_simplex_displacements=None, 
                 initial_simplex_scale=None,
                 **kwargs):
        
        super(NelderMeadLearner,self).__init__(**kwargs)
        
        self.num_boundary_hits = 0
        self.rho = 1
        self.chi = 2
        self.psi = 0.5
        self.sigma = 0.5
        
        if initial_simplex_displacements is None and initial_simplex_scale is None:
            self.init_simplex_disp = self.diff_boundary * 0.6
            self.init_simplex_disp[self.init_simplex_disp==float('inf')] =  1
        elif initial_simplex_scale is not None:
            initial_simplex_scale = float(initial_simplex_scale)
            if initial_simplex_scale>1 or initial_simplex_scale<=0:
                self.log.error('initial_simplex_scale must be bigger than 0 and less than 1')
                raise ValueError
            self.init_simplex_disp = self.diff_boundary * initial_simplex_scale
        elif initial_simplex_displacements is not None:
            self.init_simplex_disp = np.array(initial_simplex_displacements, dtype=float)
        else:
            self.log.error('initial_simplex_displacements and initial_simplex_scale can not both be provided simultaneous.')
        
        if not self.check_num_params(self.init_simplex_disp):
            self.log.error('There is the wrong number of elements in the initial simplex displacement:' + repr(self.init_simplex_disp))
            raise ValueError
        if np.any(self.init_simplex_disp<0):
            self.log.error('initial simplex displacements generated from configuration must all be positive')
            raise ValueError
        if not self.check_in_diff_boundary(self.init_simplex_disp):
            self.log.error('Initial simplex displacements must be within boundaries. init_simplex_disp:'+ repr(self.init_simplex_disp) + '. diff_boundary:' +repr(self.diff_boundary))
            raise ValueError
        
        if initial_simplex_corner is None:
            diff_roll = (self.diff_boundary - self.init_simplex_disp) * nr.rand(self.num_params)
            diff_roll[diff_roll==float('+inf')]= 0
            self.init_simplex_corner = self.min_boundary
            self.init_simplex_corner[self.init_simplex_corner==float('-inf')]=0
            self.init_simplex_corner += diff_roll
        else:
            self.init_simplex_corner = np.array(initial_simplex_corner, dtype=float)
        
        if not self.check_num_params(self.init_simplex_corner):
            self.log.error('There is the wrong number of elements in the initial simplex corner:' + repr(self.init_simplex_corner)) 
        if not self.check_in_boundary(self.init_simplex_corner):
            self.log.error('Initial simplex corner outside of boundaries:' + repr(self.init_simplex_corner))
            raise ValueError
        
        if not np.all(np.isfinite(self.init_simplex_corner + self.init_simplex_disp)):
            self.log.error('Initial simplex corner and simplex are not finite numbers. init_simplex_corner:'+ repr(self.init_simplex_corner) + '. init_simplex_disp:' +repr(self.init_simplex_disp))
            raise ValueError
        if not self.check_in_boundary(self.init_simplex_corner + self.init_simplex_disp):
            self.log.error('Largest boundary of simplex not inside the boundaries:' + repr(self.init_simplex_corner + self.init_simplex_disp))
            raise ValueError
        
        self.simplex_params = np.zeros((self.num_params + 1, self.num_params), dtype=float)
        self.simplex_costs = np.zeros((self.num_params + 1,), dtype=float)
        
        self.archive_dict.update({'archive_type':'nelder_mead_learner',
                                  'initial_simplex_corner':self.init_simplex_corner,
                                  'initial_simplex_displacements':self.init_simplex_disp})
        
        self.log.debug('Nelder-Mead learner init completed.')
        
    def run(self):
        '''
        Runs Nelder-Mead algorithm to produce new parameters given costs, until end signal is given. 
        '''
        
        self.log.info('Starting Nelder Mead Learner')
        
        N = int(self.num_params)
        
        one2np1 = list(range(1, N + 1))
    
        self.simplex_params[0] = self.init_simplex_corner
        
        try:
            self.simplex_costs[0] = self.put_params_and_get_cost(self.init_simplex_corner)
        except ValueError:
            self.log.error('Outside of boundary on initial condition. THIS SHOULD NOT HAPPEN')
            raise
        except LearnerInterrupt:
            self.log.info('Ended Nelder-Mead before end of simplex')
            return
        
        for k in range(0, N):
            y = np.array(self.init_simplex_corner, copy=True)
            y[k] = y[k] + self.init_simplex_disp[k]
            self.simplex_params[k + 1] = y
            try:
                f = self.put_params_and_get_cost(y)
            except ValueError:
                self.log.error('Outside of boundary on initial condition. THIS SHOULD NOT HAPPEN')
                raise
            except LearnerInterrupt:
                self.log.info('Ended Nelder-Mead before end of simplex')
                return
            
            self.simplex_costs[k + 1] = f
    
        ind = np.argsort(self.simplex_costs)
        self.simplex_costs = np.take(self.simplex_costs, ind, 0)
        # sort so sim[0,:] has the lowest function value
        self.simplex_params = np.take(self.simplex_params, ind, 0)
    
        while not self.end_event.is_set():
            
            xbar = np.add.reduce(self.simplex_params[:-1], 0) / N
            xr = (1 +self.rho) * xbar -self.rho * self.simplex_params[-1]
            
            if self.check_in_boundary(xr):
                try:
                    fxr = self.put_params_and_get_cost(xr)    
                except ValueError:
                    self.log.error('Outside of boundary on first reduce. THIS SHOULD NOT HAPPEN')
                    raise
                except LearnerInterrupt:
                    break
            else:
                #Hit boundary so set the cost to positive infinite to ensure reflection
                fxr = float('inf')
                self.num_boundary_hits+=1
                self.log.debug('Hit boundary (reflect): '+str(self.num_boundary_hits)+' times.')
            
            doshrink = 0
            
            if fxr < self.simplex_costs[0]:
                xe = (1 +self.rho *self.chi) * xbar -self.rho *self.chi * self.simplex_params[-1]
                
                if self.check_in_boundary(xe):
                    try:
                        fxe = self.put_params_and_get_cost(xe)
                    except ValueError:
                        self.log.error('Outside of boundary when it should not be. THIS SHOULD NOT HAPPEN')
                        raise
                    except LearnerInterrupt:
                        break
                else:
                    #Hit boundary so set the cost above maximum this ensures the algorithm does a contracting reflection
                    fxe = fxr+1.0 
                    self.num_boundary_hits+=1
                    self.log.debug('Hit boundary (expand): '+str(self.num_boundary_hits)+' times.')
                
                if fxe < fxr:
                    self.simplex_params[-1] = xe
                    self.simplex_costs[-1] = fxe
                else:
                    self.simplex_params[-1] = xr
                    self.simplex_costs[-1] = fxr
            else:  # fsim[0] <= fxr
                if fxr < self.simplex_costs[-2]:
                    self.simplex_params[-1] = xr
                    self.simplex_costs[-1] = fxr
                else:  # fxr >= fsim[-2]
                    # Perform contraction
                    if fxr < self.simplex_costs[-1]:
                        xc = (1 +self.psi *self.rho) * xbar -self.psi *self.rho * self.simplex_params[-1]
                        try:
                            fxc = self.put_params_and_get_cost(xc)
                        except ValueError:
                            self.log.error('Outside of boundary on contraction: THIS SHOULD NOT HAPPEN')
                            raise
                        except LearnerInterrupt:
                            break
                        if fxc <= fxr:
                            self.simplex_params[-1] = xc
                            self.simplex_costs[-1] = fxc
                        else:
                            doshrink = 1
                    else:
                        # Perform an inside contraction
                        xcc = (1 -self.psi) * xbar +self.psi * self.simplex_params[-1]
                        try:
                            fxcc = self.put_params_and_get_cost(xcc)
                        except ValueError:
                            self.log.error('Outside of boundary on inside contraction: THIS SHOULD NOT HAPPEN')
                            raise
                        except LearnerInterrupt:
                            break
                        if fxcc < self.simplex_costs[-1]:
                            self.simplex_params[-1] = xcc
                            self.simplex_costs[-1] = fxcc
                        else:
                            doshrink = 1
                    if doshrink:
                        for j in one2np1:
                            self.simplex_params[j] = self.simplex_params[0] +self.sigma * (self.simplex_params[j] - self.simplex_params[0])
                            try:
                                self.simplex_costs[j] = self.put_params_and_get_cost(self.simplex_params[j])
                            except ValueError:
                                self.log.error('Outside of boundary on shrink contraction: THIS SHOULD NOT HAPPEN')
                                raise
                            except LearnerInterrupt:
                                break
        
            ind = np.argsort(self.simplex_costs)
            self.simplex_params = np.take(self.simplex_params, ind, 0)
            self.simplex_costs = np.take(self.simplex_costs, ind, 0)
        
        self._shut_down()
        self.log.info('Ended Nelder-Mead')

    def update_archive(self):
        '''
        Update the archive.
        '''
        self.archive_dict.update({'simplex_parameters':self.simplex_params,
                                  'simplex_costs':self.simplex_costs})

class DifferentialEvolutionLearner(Learner, threading.Thread):
    '''
    Adaption of the differential evolution algorithm in scipy. 
    
    Args:
        params_out_queue (queue): Queue for parameters sent to controller.
        costs_in_queue (queue): Queue for costs for gaussian process. This must be tuple
        end_event (event): Event to trigger end of learner.
        
    Keyword Args:
        first_params (Optional [array]): The first parameters to test. If None will just randomly sample the initial condition. Default None.
        trust_region (Optional [float or array]): The trust region defines the maximum distance the learner will travel from the current best set of parameters. If None, the learner will search everywhere. If a float, this number must be between 0 and 1 and defines maximum distance the learner will venture as a percentage of the boundaries. If it is an array, it must have the same size as the number of parameters and the numbers define the maximum absolute distance that can be moved along each direction. 
        evolution_strategy (Optional [string]): the differential evolution strategy to use, options are 'best1', 'best1', 'rand1' and 'rand2'. The default is 'best2'.
        population_size (Optional [int]): multiplier proportional to the number of parameters in a generation. The generation population is set to population_size * parameter_num. Default 15.
        mutation_scale (Optional [tuple]): The mutation scale when picking new points. Otherwise known as differential weight. When provided as a tuple (min,max) a mutation constant is picked randomly in the interval. Default (0.5,1.0).
        cross_over_probability (Optional [float]): The recombination constand or crossover probability, the probability a new points will be added to the population.
        restart_tolerance (Optional [float]): when the current population have a spread less than the initial tolerance, namely stdev(curr_pop) < restart_tolerance stdev(init_pop), it is likely the population is now in a minima, and so the search is started again.
        
    Attributes:
        has_trust_region (bool): Whether the learner has a trust region.
        num_population_members (int): The number of parameters in a generation. 
        params_generations (list): History of the parameters generations. A list of all the parameters in the population, for each generation created.
        costs_generations (list): History of the costs generations. A list of all the costs in the population, for each generation created.
        init_std (float): The initial standard deviation in costs of the population. Calucalted after sampling (or resampling) the initial population.
        curr_std (float): The current standard devation in costs of the population. Calculated after sampling each generation.
    '''

    def __init__(self, 
                 first_params = None,
                 trust_region = None,
                 evolution_strategy='best1', 
                 population_size=15,
                 mutation_scale=(0.5, 1), 
                 cross_over_probability=0.7, 
                 restart_tolerance=0.01, 
                 **kwargs):
        
        super(DifferentialEvolutionLearner,self).__init__(**kwargs)
        
        if first_params is None:
            self.first_params = float('nan')
        else:
            self.first_params = np.array(first_params, dtype=float)
            if not self.check_num_params(self.first_params):
                self.log.error('first_params has the wrong number of parameters:' + repr(self.first_params))
                raise ValueError
            if not self.check_in_boundary(self.first_params):
                self.log.error('first_params is not in the boundary:' + repr(self.first_params))
                raise ValueError
        
        self._set_trust_region(trust_region)
        
        if evolution_strategy == 'best1':
            self.mutation_func = self._best1
        elif evolution_strategy == 'best2':
            self.mutation_func = self._best2
        elif evolution_strategy == 'rand1':
            self.mutation_func = self._rand1
        elif evolution_strategy == 'rand2':
            self.mutation_func = self._rand2
        else:
            self.log.error('Please select a valid mutation strategy')
            raise ValueError
        
        self.evolution_strategy = evolution_strategy
        self.restart_tolerance = restart_tolerance

        if len(mutation_scale) == 2 and (np.any(np.array(mutation_scale) <= 2) or np.any(np.array(mutation_scale) > 0)):
            self.mutation_scale = mutation_scale
        else:
            self.log.error('Mutation scale must be a tuple with (min,max) between 0 and 2. mutation_scale:' + repr(mutation_scale))
            raise ValueError
        
        if cross_over_probability <= 1 and cross_over_probability >= 0:
            self.cross_over_probability = cross_over_probability
        else:
            self.log.error('Cross over probability must be between 0 and 1. cross_over_probability:' + repr(cross_over_probability))
        
        if population_size >= 5:
            self.population_size = population_size
        else:
            self.log.error('Population size must be greater or equal to 5:' + repr(population_size))
        
        self.num_population_members = self.population_size * self.num_params
        
        self.first_sample = True
        
        self.params_generations = []
        self.costs_generations = []
        self.generation_count = 0
        
        self.min_index = 0
        self.init_std = 0
        self.curr_std = 0
        
        self.archive_dict.update({'archive_type':'differential_evolution',
                                  'evolution_strategy':self.evolution_strategy,
                                  'mutation_scale':self.mutation_scale,
                                  'cross_over_probability':self.cross_over_probability,
                                  'population_size':self.population_size,
                                  'num_population_members':self.num_population_members,
                                  'restart_tolerance':self.restart_tolerance,
                                  'first_params':self.first_params,
                                  'has_trust_region':self.has_trust_region,
                                  'trust_region':self.trust_region})
        
        
    def run(self):
        '''
        Runs the Differential Evolution Learner.
        '''
        try:
        
            self.generate_population()
        
            while not self.end_event.is_set():
                
                self.next_generation()
                
                if self.curr_std < self.restart_tolerance * self.init_std:
                    self.generate_population()
            
        except LearnerInterrupt:
            return
    
    def save_generation(self):
        '''
        Save history of generations.
        '''
        self.params_generations.append(np.copy(self.population))
        self.costs_generations.append(np.copy(self.population_costs))
        self.generation_count += 1
    
    def generate_population(self):
        '''
        Sample a new random set of variables
        '''
        
        self.population = []
        self.population_costs = []
        self.min_index = 0
        
        if np.all(np.isfinite(self.first_params)) and self.first_sample:
            curr_params = self.first_params
            self.first_sample = False
        else:
            curr_params = self.min_boundary + nr.rand(self.num_params) * self.diff_boundary
        
        curr_cost = self.put_params_and_get_cost(curr_params)
        
        self.population.append(curr_params)
        self.population_costs.append(curr_cost)
        
        for index in range(1, self.num_population_members):
            
            if self.has_trust_region:
                temp_min = np.maximum(self.min_boundary,self.population[self.min_index] - self.trust_region)
                temp_max = np.minimum(self.max_boundary,self.population[self.min_index] + self.trust_region)
                curr_params = temp_min + nr.rand(self.num_params) * (temp_max - temp_min)
            else:
                curr_params = self.min_boundary + nr.rand(self.num_params) * self.diff_boundary

            curr_cost = self.put_params_and_get_cost(curr_params)
            
            self.population.append(curr_params)
            self.population_costs.append(curr_cost)
            
            if curr_cost < self.population_costs[self.min_index]:
                self.min_index = index
        
        self.population = np.array(self.population)
        self.population_costs = np.array(self.population_costs)
        
        self.init_std = np.std(self.population_costs)
        self.curr_std = self.init_std
        
        self.save_generation()
        
    def next_generation(self):
        '''
        Evolve the population by a single generation
        '''
        
        self.curr_scale = nr.uniform(self.mutation_scale[0], self.mutation_scale[1])
        
        for index in range(self.num_population_members):
            
            curr_params = self.mutate(index)

            curr_cost = self.put_params_and_get_cost(curr_params)
            
            if curr_cost < self.population_costs[index]:
                self.population[index] = curr_params
                self.population_costs[index] = curr_cost
                
                if curr_cost < self.population_costs[self.min_index]:
                    self.min_index = index
        
        self.curr_std = np.std(self.population_costs)
        
        self.save_generation()

    def mutate(self, index):
        '''
        Mutate the parameters at index.
        
        Args:
            index (int): Index of the point to be mutated.
        '''
        
        fill_point = nr.randint(0, self.num_params)
        candidate_params = self.mutation_func(index)
        crossovers = nr.rand(self.num_params) < self.cross_over_probability
        crossovers[fill_point] = True
        mutated_params = np.where(crossovers, candidate_params, self.population[index])
        
        if self.has_trust_region:
            temp_min = np.maximum(self.min_boundary,self.population[self.min_index] - self.trust_region)
            temp_max = np.minimum(self.max_boundary,self.population[self.min_index] + self.trust_region)
            rand_params = temp_min + nr.rand(self.num_params) * (temp_max - temp_min)
        else:
            rand_params = self.min_boundary + nr.rand(self.num_params) * self.diff_boundary
        
        projected_params = np.where(np.logical_or(mutated_params < self.min_boundary, mutated_params > self.max_boundary), rand_params, mutated_params)
        
        return projected_params

    def _best1(self, index):
        '''
        Use best parameters and two others to generate mutation.
        
        Args:
            index (int): Index of member to mutate. 
        '''
        r0, r1 = self.random_index_sample(index, 2)
        return (self.population[self.min_index] + self.curr_scale *(self.population[r0] - self.population[r1]))

    def _rand1(self, index):
        '''
        Use three random parameters to generate mutation.
        
        Args:
            index (int): Index of member to mutate. 
        '''
        r0, r1, r2 = self.random_index_sample(index, 3)
        return (self.population[r0] + self.curr_scale * (self.population[r1] - self.population[r2]))

    def _best2(self, index):
        '''
        Use best parameters and four others to generate mutation.
        
        Args:
            index (int): Index of member to mutate. 
        '''
        r0, r1, r2, r3 = self.random_index_sample(index, 4)
        return self.population[self.min_index] + self.curr_scale * (self.population[r0] + self.population[r1] - self.population[r2] - self.population[r3])

    def _rand2(self, index):
        '''
        Use five random parameters to generate mutation.
        
        Args:
            index (int): Index of member to mutate. 
        '''
        r0, r1, r2, r3, r4 = self.random_index_sample(index, 5)
        return self.population[r0] + self.curr_scale * (self.population[r1] + self.population[r2] - self.population[r3] - self.population[r4])

    def random_index_sample(self, index, num_picks):
        '''
        Randomly select a num_picks of indexes, without index.
        
        Args:
            index(int): The index that is not included
            num_picks(int): The number of picks.
        '''
        rand_indexes = list(range(self.num_population_members))
        rand_indexes.remove(index)
        return random.sample(rand_indexes, num_picks)
        
    def update_archive(self):
        '''
        Update the archive.
        '''
        self.archive_dict.update({'params_generations':self.params_generations,
                                  'costs_generations':self.costs_generations,
                                  'population':self.population,
                                  'population_costs':self.population_costs,
                                  'init_std':self.init_std,
                                  'curr_std':self.curr_std,
                                  'generation_count':self.generation_count})



class GaussianProcessLearner(Learner, mp.Process):
    '''
    Gaussian process learner. Generats new parameters based on a gaussian process fitted to all previous data. 
    
    Args:
        params_out_queue (queue): Queue for parameters sent to controller.
        costs_in_queue (queue): Queue for costs for gaussian process. This must be tuple
        end_event (event): Event to trigger end of learner.
        
    Keyword Args:
        length_scale (Optional [array]): The initial guess for length scale(s) of the gaussian process. The array can either of size one or the number of parameters or None. If it is size one, it is assumed all the correlation lengths are the same. If it is the number of the parameters then all the parameters have their own independent length scale. If it is None, it is assumed all the length scales should be independent and they are all given an initial value of 1. Default None.
        cost_has_noise (Optional [bool]): If true the learner assumes there is common additive white noise that corrupts the costs provided. This noise is assumed to be on top of the uncertainty in the costs (if it is provided). If false, it is assumed that there is no noise in the cost (or if uncertainties are provided no extra noise beyond the uncertainty). Default True. 
        noise_level (Optional [float]): The initial guess for the noise level in the costs, is only used if cost_has_noise is true. Default 1.0.
        update_hyperparameters (Optional [bool]): Whether the length scales and noise estimate should be updated when new data is provided. Is set to true by default.
        trust_region (Optional [float or array]): The trust region defines the maximum distance the learner will travel from the current best set of parameters. If None, the learner will search everywhere. If a float, this number must be between 0 and 1 and defines maximum distance the learner will venture as a percentage of the boundaries. If it is an array, it must have the same size as the number of parameters and the numbers define the maximum absolute distance that can be moved along each direction. 
        default_bad_cost (Optional [float]): If a run is reported as bad and default_bad_cost is provided, the cost for the bad run is set to this default value. If default_bad_cost is None, then the worst cost received is set to all the bad runs. Default None.
        default_bad_uncertainty (Optional [float]): If a run is reported as bad and default_bad_uncertainty is provided, the uncertainty for the bad run is set to this default value. If default_bad_uncertainty is None, then the uncertainty is set to a tenth of the best to worst cost range. Default None.
        minimum_uncertainty (Optional [float]): The minimum uncertainty associated with provided costs. Must be above zero to avoid fitting errors. Default 1e-8.
        predict_global_minima_at_end (Optional [bool]): If True finds the global minima when the learner is ended. Does not if False. Default True.
<<<<<<< HEAD
=======
        predict_local_minima_at_end (Optional [bool]): If True finds the all minima when the learner is ended. Does not if False. Default False.
>>>>>>> 3bc03745
        
    Attributes:
        all_params (array): Array containing all parameters sent to learner.
        all_costs (array): Array containing all costs sent to learner.
        all_uncers (array): Array containing all uncertainties sent to learner.
        scaled_costs (array): Array contaning all the costs scaled to have zero mean and a standard deviation of 1. Needed for training the gaussian process. 
        bad_run_indexs (list): list of indexes to all runs that were marked as bad.
        best_cost (float): Minimum received cost, updated during execution.
        best_params (array): Parameters of best run. (reference to element in params array).
        best_index (int): index of the best cost and params. 
        worst_cost (float): Maximum received cost, updated during execution.
        worst_index (int): index to run with worst cost.
        cost_range (float): Difference between worst_cost and best_cost
        generation_num (int): Number of sets of parameters to generate each generation. Set to 5.
        length_scale_history (list): List of length scales found after each fit.
        noise_level_history (list): List of noise levels found after each fit. 
        fit_count (int): Counter for the number of times the gaussian process has been fit.
        cost_count (int): Counter for the number of costs, parameters and uncertainties added to learner.
        params_count (int): Counter for the number of parameters asked to be evaluated by the learner.  
        gaussian_process (GaussianProcessRegressor): Gaussian process that is fitted to data and used to make predictions
        cost_scaler (StandardScaler): Scaler used to normalize the provided costs. 
        has_trust_region (bool): Whether the learner has a trust region. 
    ''' 
    
    def __init__(self, 
                 length_scale = None,
                 update_hyperparameters = True,
                 cost_has_noise=True,
                 noise_level=1.0,
                 trust_region=None,
                 default_bad_cost = None,
                 default_bad_uncertainty = None,
                 minimum_uncertainty = 1e-8,
                 gp_training_filename =None,
                 gp_training_file_type ='txt',
                 predict_global_minima_at_end = True,
                 **kwargs):
        
        if gp_training_filename is not None:
            
            gp_training_filename = str(gp_training_filename)
            gp_training_file_type = str(gp_training_file_type)
            if not mlu.check_file_type_supported(gp_training_file_type):
                self.log.error('GP training file type not supported' + repr(gp_training_file_type))
            
            self.training_dict = mlu.get_dict_from_file(gp_training_filename, gp_training_file_type)
            
            #Basic optimization settings
            num_params = int(self.training_dict['num_params'])
            min_boundary = mlu.safe_cast_to_array(self.training_dict['min_boundary'])
            max_boundary = mlu.safe_cast_to_array(self.training_dict['max_boundary'])
            
            #Configuration of the learner
            self.cost_has_noise = bool(self.training_dict['cost_has_noise'])
            self.length_scale = mlu.safe_cast_to_array(self.training_dict['length_scale'])
            self.length_scale_history = list(self.training_dict['length_scale_history'])
            self.noise_level = float(self.training_dict['noise_level'])
            self.noise_level_history = mlu.safe_cast_to_list(self.training_dict['noise_level_history'])
            
            #Counters
            self.costs_count = int(self.training_dict['costs_count'])
            self.fit_count = int(self.training_dict['fit_count'])
            self.params_count = int(self.training_dict['params_count'])
            
            #Data from previous experiment
            self.all_params = np.array(self.training_dict['all_params'])
            self.all_costs = mlu.safe_cast_to_array(self.training_dict['all_costs'])
            self.all_uncers = mlu.safe_cast_to_array(self.training_dict['all_uncers'])
            
            self.bad_run_indexs = mlu.safe_cast_to_list(self.training_dict['bad_run_indexs'])            
            
            #Derived properties
            self.best_cost = float(self.training_dict['best_cost'])
            self.best_params = mlu.safe_cast_to_array(self.training_dict['best_params'])
            self.best_index = int(self.training_dict['best_index'])
            self.worst_cost = float(self.training_dict['worst_cost'])
            self.worst_index = int(self.training_dict['worst_index'])
            self.cost_range = float(self.training_dict['cost_range'])
            try:
                self.predicted_best_parameters = mlu.safe_cast_to_array(self.training_dict['predicted_best_parameters'])
                self.predicted_best_cost = float(self.training_dict['predicted_best_cost'])
                self.predicted_best_uncertainty = float(self.training_dict['predicted_best_uncertainty'])
                self.has_global_minima = True
            except KeyError:
                self.has_global_minima = False
<<<<<<< HEAD
            
            super(GaussianProcessLearner,self).__init__(num_params=num_params,
                             min_boundary=min_boundary,
                             max_boundary=max_boundary,
=======
            try:
                self.local_minima_parameters = mlu.safe_cast_to_list(self.training_dict['local_minima_parameters'])
                self.local_minima_costs = mlu.safe_cast_to_list(self.training_dict['local_minima_costs'])
                self.local_minima_uncers = mlu.safe_cast_to_list(self.training_dict['local_minima_uncers'])
                
                self.has_local_minima = True
            except KeyError:
                self.has_local_minima = False
            
            if 'num_params' in kwargs:
                super(GaussianProcessLearner,self).__init__(**kwargs)
            else:
                super(GaussianProcessLearner,self).__init__(num_params=num_params,
                             min_boundary=min_boundary, 
                             max_boundary=max_boundary, 
>>>>>>> 3bc03745
                             **kwargs)
            
        else:
            
            super(GaussianProcessLearner,self).__init__(**kwargs)
            
            #Storage variables, archived
            self.all_params = np.array([], dtype=float)
            self.all_costs = np.array([], dtype=float)
            self.all_uncers = np.array([], dtype=float)
            self.bad_run_indexs = []
            self.best_cost = float('inf')
            self.best_params = float('nan')
            self.best_index = 0
            self.worst_cost = float('-inf')
            self.worst_index = 0
            self.cost_range = float('inf')
            self.length_scale_history = []
            self.noise_level_history = []
            
            self.costs_count = 0
            self.fit_count = 0
            self.params_count = 0
<<<<<<< HEAD

=======
            
            self.has_local_minima = False
>>>>>>> 3bc03745
            self.has_global_minima = False
            
            #Optional user set variables
            if length_scale is None:
                self.length_scale = np.ones((self.num_params,))
            else:
                self.length_scale = np.array(length_scale, dtype=float)
            self.noise_level = float(noise_level)
            self.cost_has_noise = bool(cost_has_noise)
            
            
        #Multiprocessor controls
        self.new_params_event = mp.Event()
        
        #Storage variables and counters
        self.search_params = []
        self.scaled_costs = None
        self.cost_bias = None
        self.uncer_bias = None
        
        #Internal variable for bias function
        self.bias_func_cycle = 4
        self.bias_func_cost_factor = [1.0,1.0,1.0,1.0] 
        self.bias_func_uncer_factor =[0.0,1.0,2.0,3.0]
        self.generation_num = self.bias_func_cycle
        if self.generation_num < 3:
            self.log.error('Number in generation must be larger than 2.')
            raise ValueError
        
        #Constants, limits and tolerances
        self.search_precision = 1.0e-6
        self.parameter_searches = max(10,self.num_params)
        self.hyperparameter_searches = max(10,self.num_params)
        self.bad_uncer_frac = 0.1 #Fraction of cost range to set a bad run uncertainty 
        
        #Optional user set variables
        self.update_hyperparameters = bool(update_hyperparameters)
        self.predict_global_minima_at_end = bool(predict_global_minima_at_end)
        if default_bad_cost is not None:
            self.default_bad_cost = float(default_bad_cost)
        else:
            self.default_bad_cost = None
        if default_bad_uncertainty is not None:
            self.default_bad_uncertainty = float(default_bad_uncertainty)
        else:
            self.default_bad_uncertainty = None
        self.minimum_uncertainty = float(minimum_uncertainty)
        self._set_trust_region(trust_region)
        
        #Checks of variables
        if self.length_scale.size == 1:
            self.length_scale = float(self.length_scale)
        elif not self.check_num_params(self.length_scale):
            self.log.error('Correlation lengths not the right size and shape, must be one or the number of parameters:' + repr(self.length_scale))
            raise ValueError
        if not np.all(self.length_scale >0):
            self.log.error('Correlation lengths must all be positive numbers:' + repr(self.length_scale))
            raise ValueError
        if self.noise_level < 0:
            self.log.error('noise_level must be greater or equal to zero:' +repr(self.noise_level))
            raise ValueError
        if self.default_bad_uncertainty is not None:
            if self.default_bad_uncertainty < 0:
                self.log.error('Default bad uncertainty must be positive.')
                raise ValueError
        if (self.default_bad_cost is None) and (self.default_bad_uncertainty is None):
            self.bad_defaults_set = False
        elif (self.default_bad_cost is not None) and (self.default_bad_uncertainty is not None):
            self.bad_defaults_set = True
        else:
            self.log.error('Both the default cost and uncertainty must be set for a bad run or they must both be set to None.')
            raise ValueError
        if self.minimum_uncertainty <= 0:
            self.log.error('Minimum uncertainty must be larger than zero for the learner.')
            raise ValueError
                
        self.create_gaussian_process()
        
        #Search bounds
        self.search_min = self.min_boundary
        self.search_max = self.max_boundary
        self.search_diff = self.search_max - self.search_min
        self.search_region = list(zip(self.search_min, self.search_max))
        
        self.cost_scaler = skp.StandardScaler()
        
        self.archive_dict.update({'archive_type':'gaussian_process_learner',
                                  'cost_has_noise':self.cost_has_noise,
                                  'length_scale_history':self.length_scale_history,
                                  'noise_level_history':self.noise_level_history,
                                  'bad_run_indexs':self.bad_run_indexs,
                                  'bias_func_cycle':self.bias_func_cycle,
                                  'bias_func_cost_factor':self.bias_func_cost_factor,
                                  'bias_func_uncer_factor':self.bias_func_uncer_factor,
                                  'generation_num':self.generation_num,
                                  'search_precision':self.search_precision,
                                  'parameter_searches':self.parameter_searches,
                                  'hyperparameter_searches':self.hyperparameter_searches,
                                  'bad_uncer_frac':self.bad_uncer_frac,
                                  'trust_region':self.trust_region,
                                  'has_trust_region':self.has_trust_region,
<<<<<<< HEAD
                                  'predict_global_minima_at_end':self.predict_global_minima_at_end})

=======
                                  'predict_global_minima_at_end':self.predict_global_minima_at_end,
                                  'predict_local_minima_at_end':self.predict_local_minima_at_end})
        
>>>>>>> 3bc03745
        #Remove logger so gaussian process can be safely picked for multiprocessing on Windows
        self.log = None
            
        
    def create_gaussian_process(self):
        '''
        Create the initial Gaussian process.
        '''
        if self.cost_has_noise:
            gp_kernel = skk.RBF(length_scale=self.length_scale) + skk.WhiteKernel(noise_level=self.noise_level)
        else:
            gp_kernel = skk.RBF(length_scale=self.length_scale)
        if self.update_hyperparameters:
            self.gaussian_process = skg.GaussianProcessRegressor(kernel=gp_kernel,n_restarts_optimizer=self.hyperparameter_searches)
        else:
            self.gaussian_process = skg.GaussianProcessRegressor(kernel=gp_kernel,optimizer=None)
    
    def wait_for_new_params_event(self):
        '''
        Waits for a new parameters event and starts a new parameter generation cycle. Also checks end event and will break if it is triggered. 
        '''
        while not self.end_event.is_set():
            if self.new_params_event.wait(timeout=self.learner_wait):
                self.new_params_event.clear()
                break
            else:
                continue
        else:
            self.log.debug('GaussianProcessLearner end signal received. Ending')
            raise LearnerInterrupt
        
        
    def get_params_and_costs(self):
        '''
        Get the parameters and costs from the queue and place in their appropriate all_[type] arrays. Also updates bad costs, best parameters, and search boundaries given trust region. 
        '''
        if self.costs_in_queue.empty():
<<<<<<< HEAD
            if self.end_event.is_set():
                return
            else:
                self.log.error('Gaussian process asked for new parameters but no new costs were provided.')
                raise ValueError

=======
            self.log.error('Gaussian process asked for new parameters but no new costs were provided.')
            raise ValueError
        
>>>>>>> 3bc03745
        new_params = []
        new_costs = []
        new_uncers = []
        new_bads = []
        update_bads_flag = False
        
        while not self.costs_in_queue.empty():
            (param, cost, uncer, bad) = self.costs_in_queue.get_nowait()
            self.costs_count +=1
            
            if bad:
                new_bads.append(self.costs_count-1)
                if self.bad_defaults_set:
                    cost = self.default_bad_cost
                    uncer = self.default_bad_uncertainty
                else:
                    cost = self.worst_cost
                    uncer = self.cost_range*self.bad_uncer_frac
                    
            param = np.array(param, dtype=float)
            if not self.check_num_params(param):
                self.log.error('Incorrect number of parameters provided to Gaussian process learner:' + repr(param) + '. Number of parameters:' + str(self.num_params))
                raise ValueError
            if not self.check_in_boundary(param):
                self.log.warning('Parameters provided to Gaussian process learner not in boundaries:' + repr(param))
            cost = float(cost)
            if uncer < 0:
                self.log.error('Provided uncertainty must be larger or equal to zero:' + repr(uncer))
                uncer = max(float(uncer), self.minimum_uncertainty)
            
            cost_change_flag = False
            if cost > self.worst_cost:
                self.worst_cost = cost
                self.worst_index = self.costs_count-1
                cost_change_flag = True
            if cost < self.best_cost:
                self.best_cost = cost
                self.best_params = param
                self.best_index =  self.costs_count-1
                cost_change_flag = True
            if cost_change_flag:
                self.cost_range = self.worst_cost - self.best_cost
                if not self.bad_defaults_set:
                    update_bads_flag = True
            
            new_params.append(param)
            new_costs.append(cost)
            new_uncers.append(uncer)
            
            
        if self.all_params.size==0:
            self.all_params = np.array(new_params, dtype=float)
            self.all_costs = np.array(new_costs, dtype=float)
            self.all_uncers = np.array(new_uncers, dtype=float)
        else:
            self.all_params = np.concatenate((self.all_params, np.array(new_params, dtype=float)))
            self.all_costs = np.concatenate((self.all_costs, np.array(new_costs, dtype=float)))
            self.all_uncers = np.concatenate((self.all_uncers, np.array(new_uncers, dtype=float)))
        
        self.bad_run_indexs.append(new_bads)
        
        if self.all_params.shape != (self.costs_count,self.num_params):
            self.log('Saved GP params are the wrong size. THIS SHOULD NOT HAPPEN:' + repr(self.all_params))
        if self.all_costs.shape != (self.costs_count,):
            self.log('Saved GP costs are the wrong size. THIS SHOULD NOT HAPPEN:' + repr(self.all_costs))
        if self.all_uncers.shape != (self.costs_count,):
            self.log('Saved GP uncertainties are the wrong size. THIS SHOULD NOT HAPPEN:' + repr(self.all_uncers))
        
        if update_bads_flag:
            self.update_bads()
        
        self.update_search_region()
    
    def update_bads(self):
        '''
        Best and/or worst costs have changed, update the values associated with bad runs accordingly.
        '''
        for index in self.bad_run_indexs:
            self.all_costs[index] = self.worst_cost
            self.all_uncers[index] = self.cost_range*self.bad_uncer_frac
    
    def update_search_region(self):
        '''
        If trust boundaries is not none, updates the search boundaries based on the defined trust region.
        '''
        if self.has_trust_region:
            self.search_min = np.maximum(self.best_params - self.trust_region, self.min_boundary)
            self.search_max = np.minimum(self.best_params + self.trust_region, self.max_boundary)
            self.search_diff = self.search_max - self.search_min
            self.search_region = list(zip(self.search_min, self.search_max))
    
    def update_search_params(self):
        '''
        Update the list of parameters to use for the next search.
        '''
        self.search_params = []
        self.search_params.append(self.best_params)
        for _ in range(self.parameter_searches):
            self.search_params.append(self.search_min + nr.uniform(size=self.num_params) * self.search_diff)
    
    def update_archive(self):
        '''
        Update the archive.
        '''
        self.archive_dict.update({'all_params':self.all_params,
                                  'all_costs':self.all_costs,
                                  'all_uncers':self.all_uncers,
                                  'best_cost':self.best_cost,
                                  'best_params':self.best_params,
                                  'best_index':self.best_index,
                                  'worst_cost':self.worst_cost,
                                  'worst_index':self.worst_index,
                                  'cost_range':self.cost_range,
                                  'fit_count':self.fit_count,
                                  'costs_count':self.costs_count,
                                  'params_count':self.params_count,
                                  'update_hyperparameters':self.update_hyperparameters,
                                  'length_scale':self.length_scale,
                                  'noise_level':self.noise_level})    
        

    
    def fit_gaussian_process(self):
        '''
        Fit the Gaussian process to the current data
        '''
        self.log.debug('Fitting Gaussian process.')
        if self.all_params.size==0 or self.all_costs.size==0 or self.all_uncers.size==0:
            self.log.error('Asked to fit GP but no data is in all_costs, all_params or all_uncers.')
            raise ValueError
        self.scaled_costs = self.cost_scaler.fit_transform(self.all_costs[:,np.newaxis])[:,0]
        self.scaled_uncers = self.all_uncers * self.cost_scaler.scale_
        self.gaussian_process.alpha_ = self.scaled_uncers
        self.gaussian_process.fit(self.all_params,self.scaled_costs)
        
        if self.update_hyperparameters:
            
            self.fit_count += 1
            self.gaussian_process.kernel = self.gaussian_process.kernel_
        
            last_hyperparameters = self.gaussian_process.kernel.get_params()
            
            if self.cost_has_noise:
                self.length_scale = last_hyperparameters['k1__length_scale']
                if isinstance(self.length_scale, float):
                    self.length_scale = np.array([self.length_scale])
                self.length_scale_history.append(self.length_scale)
                self.noise_level = last_hyperparameters['k2__noise_level']
                self.noise_level_history.append(self.noise_level)
            else:
                self.length_scale = last_hyperparameters['length_scale']
                self.length_scale_history.append(self.length_scale)
        
            
    def update_bias_function(self):
        '''
        Set the constants for the cost bias function.
        '''
        self.cost_bias = self.bias_func_cost_factor[self.params_count%self.bias_func_cycle]
        self.uncer_bias = self.bias_func_uncer_factor[self.params_count%self.bias_func_cycle]
    
    def predict_biased_cost(self,params):
        '''
        Predicts the biased cost at the given parameters. The bias function is:
            biased_cost = cost_bias*pred_cost - uncer_bias*pred_uncer
         
        Returns:
            pred_bias_cost (float): Biased cost predicted at the given parameters
        '''
        (pred_cost, pred_uncer) = self.gaussian_process.predict(params[np.newaxis,:], return_std=True)
        return self.cost_bias*pred_cost - self.uncer_bias*pred_uncer
    
    def find_next_parameters(self):
        '''
        Returns next parameters to find. Increments counters and bias function appropriately.
        
        Return:
            next_params (array): Returns next parameters from biased cost search.
        '''
        self.params_count += 1
        self.update_bias_function()
        self.update_search_params()
        next_params = None
        next_cost = float('inf')
        for start_params in self.search_params:
            result = so.minimize(self.predict_biased_cost, start_params, bounds = self.search_region, tol=self.search_precision)
            if result.fun < next_cost:
                next_params = result.x
                next_cost = result.fun
        return next_params
    
    def run(self):
        '''
        Starts running the Gaussian process learner. When the new parameters event is triggered, reads the cost information provided and updates the Gaussian process with the information. Then searches the Gaussian process for new optimal parameters to test based on the biased cost. Parameters to test next are put on the output parameters queue.
        '''
        #logging to the main log file from a process (as apposed to a thread) in cpython is currently buggy on windows and/or python 2.7
        #current solution is to only log to the console for warning and above from a process
        self.log = mp.log_to_stderr(logging.WARNING)
        
        try:
            while not self.end_event.is_set():
                #self.log.debug('Learner waiting for new params event')
                self.save_archive()
                self.wait_for_new_params_event()
                #self.log.debug('Gaussian process learner reading costs')
                self.get_params_and_costs()
                self.fit_gaussian_process()
                for _ in range(self.generation_num):
                    self.log.debug('Gaussian process learner generating parameter:'+ str(self.params_count+1))
                    next_params = self.find_next_parameters()
                    self.params_out_queue.put(next_params)
                    if self.end_event.is_set():
                        raise LearnerInterrupt()
        except LearnerInterrupt:
            pass
            
        end_dict = {}
        if self.predict_global_minima_at_end:
            self.get_params_and_costs()
            self.fit_gaussian_process()
            self.find_global_minima()
            end_dict.update({'predicted_best_parameters':self.predicted_best_parameters,
                             'predicted_best_cost':self.predicted_best_cost,
                             'predicted_best_uncertainty':self.predicted_best_uncertainty})
        self.params_out_queue.put(end_dict)
        self._shut_down()
        self.log.debug('Ended Gaussian Process Learner')
    
    def predict_cost(self,params):
        '''
        Produces a prediction of cost from the gaussian process at params. 
         
        Returns:
            float : Predicted cost at paramters
        '''
        return self.gaussian_process.predict(params[np.newaxis,:])
    
    def find_global_minima(self):
        '''
        Performs a quick search for the predicted global minima from the learner. Does not return any values, but creates the following attributes.
        
        Attributes:
            predicted_best_parameters (array): the parameters for the predicted global minima
            predicted_best_cost (float): the cost at the predicted global minima
            predicted_best_uncertainty (float): the uncertainty of the predicted global minima
        '''
        self.log.debug('Started search for predicted global minima.')
        
        self.predicted_best_parameters = None
        self.predicted_best_scaled_cost = float('inf')
        self.predicted_best_scaled_uncertainty = None
        
        search_params = []
        search_params.append(self.best_params)
        for _ in range(self.parameter_searches):
            search_params.append(self.min_boundary + nr.uniform(size=self.num_params) * self.diff_boundary)
        
        search_bounds = list(zip(self.min_boundary, self.max_boundary))
        for start_params in search_params:
            result = so.minimize(self.predict_cost, start_params, bounds = search_bounds, tol=self.search_precision)
            curr_best_params = result.x
            (curr_best_cost,curr_best_uncer) = self.gaussian_process.predict(curr_best_params[np.newaxis,:],return_std=True)
            if curr_best_cost<self.predicted_best_scaled_cost:
                self.predicted_best_parameters = curr_best_params
                self.predicted_best_scaled_cost = curr_best_cost
                self.predicted_best_scaled_uncertainty = curr_best_uncer
        
        self.predicted_best_cost = self.cost_scaler.inverse_transform(self.predicted_best_scaled_cost)
        self.predicted_best_uncertainty = self.predicted_best_scaled_uncertainty / self.cost_scaler.scale_
        
        self.archive_dict.update({'predicted_best_parameters':self.predicted_best_parameters,
                                  'predicted_best_scaled_cost':self.predicted_best_scaled_cost,
                                  'predicted_best_scaled_uncertainty':self.predicted_best_scaled_uncertainty,
                                  'predicted_best_cost':self.predicted_best_cost,
                                  'predicted_best_uncertainty':self.predicted_best_uncertainty})
        
        self.has_global_minima = True
<<<<<<< HEAD
        self.log.debug('Predicted global minima found.')


class NeuralNetLearner(Learner, mp.Process):
    '''
    Learner that uses a neural network for function approximation.

    Args:
        params_out_queue (queue): Queue for parameters sent to controller.
        costs_in_queue (queue): Queue for costs.
        end_event (event): Event to trigger end of learner.

    Keyword Args:
        trust_region (Optional [float or array]): The trust region defines the maximum distance the learner will travel from the current best set of parameters. If None, the learner will search everywhere. If a float, this number must be between 0 and 1 and defines maximum distance the learner will venture as a percentage of the boundaries. If it is an array, it must have the same size as the number of parameters and the numbers define the maximum absolute distance that can be moved along each direction.
        default_bad_cost (Optional [float]): If a run is reported as bad and default_bad_cost is provided, the cost for the bad run is set to this default value. If default_bad_cost is None, then the worst cost received is set to all the bad runs. Default None.
        default_bad_uncertainty (Optional [float]): If a run is reported as bad and default_bad_uncertainty is provided, the uncertainty for the bad run is set to this default value. If default_bad_uncertainty is None, then the uncertainty is set to a tenth of the best to worst cost range. Default None.
        minimum_uncertainty (Optional [float]): The minimum uncertainty associated with provided costs. Must be above zero to avoid fitting errors. Default 1e-8.
        predict_global_minima_at_end (Optional [bool]): If True finds the global minima when the learner is ended. Does not if False. Default True.
        
    Attributes:
        all_params (array): Array containing all parameters sent to learner.
        all_costs (array): Array containing all costs sent to learner.
        all_uncers (array): Array containing all uncertainties sent to learner.
        scaled_costs (array): Array contaning all the costs scaled to have zero mean and a standard deviation of 1.
        bad_run_indexs (list): list of indexes to all runs that were marked as bad.
        best_cost (float): Minimum received cost, updated during execution.
        best_params (array): Parameters of best run. (reference to element in params array).
        best_index (int): index of the best cost and params.
        worst_cost (float): Maximum received cost, updated during execution.
        worst_index (int): index to run with worst cost.
        cost_range (float): Difference between worst_cost and best_cost
        generation_num (int): Number of sets of parameters to generate each generation. Set to 5.
        noise_level_history (list): List of noise levels found after each fit.
        cost_count (int): Counter for the number of costs, parameters and uncertainties added to learner.
        params_count (int): Counter for the number of parameters asked to be evaluated by the learner.
        neural_net (NeuralNet): Neural net that is fitted to data and used to make predictions.
        cost_scaler (StandardScaler): Scaler used to normalize the provided costs.
        cost_scaler_init_index (int): The number of params to use to initialise cost_scaler.
        has_trust_region (bool): Whether the learner has a trust region.
    '''

    def __init__(self,
                 trust_region=None,
                 default_bad_cost = None,
                 default_bad_uncertainty = None,
                 nn_training_filename =None,
                 nn_training_file_type ='txt',
                 minimum_uncertainty = 1e-8,
                 predict_global_minima_at_end = True,
                 **kwargs):
        
        if nn_training_filename is not None:
            
            nn_training_filename = str(nn_training_filename)
            nn_training_file_type = str(nn_training_file_type)
            if not mlu.check_file_type_supported(nn_training_file_type):
                self.log.error('NN training file type not supported' + repr(nn_training_file_type))
            
            self.training_dict = mlu.get_dict_from_file(nn_training_filename, nn_training_file_type)
            
            #Basic optimization settings
            num_params = int(self.training_dict['num_params'])
            min_boundary = mlu.safe_cast_to_list(self.training_dict['min_boundary'])
            max_boundary = mlu.safe_cast_to_list(self.training_dict['max_boundary'])
            
            #Counters
            self.costs_count = int(self.training_dict['costs_count'])
            self.params_count = int(self.training_dict['params_count'])
            
            #Data from previous experiment
            self.all_params = np.array(self.training_dict['all_params'], dtype=float)
            self.all_costs = mlu.safe_squeeze(self.training_dict['all_costs'])
            self.all_uncers = mlu.safe_squeeze(self.training_dict['all_uncers'])
            
            self.bad_run_indexs = mlu.safe_cast_to_list(self.training_dict['bad_run_indexs'])            
            
            #Derived properties
            self.best_cost = float(self.training_dict['best_cost'])
            self.best_params = mlu.safe_squeeze(self.training_dict['best_params'])
            self.best_index = int(self.training_dict['best_index'])
            self.worst_cost = float(self.training_dict['worst_cost'])
            self.worst_index = int(self.training_dict['worst_index'])
            self.cost_range = float(self.training_dict['cost_range'])
            
            #Configuration of the fake neural net learner
            self.length_scale = mlu.safe_squeeze(self.training_dict['length_scale'])
            self.noise_level = float(self.training_dict['noise_level'])

            self.cost_scaler_init_index = self.training_dict['cost_scaler_init_index']
            if not self.cost_scaler_init_index is None:
                self._init_cost_scaler()
            
            try:
                self.predicted_best_parameters = mlu.safe_squeeze(self.training_dict['predicted_best_parameters'])
                self.predicted_best_cost = float(self.training_dict['predicted_best_cost'])
                self.predicted_best_uncertainty = float(self.training_dict['predicted_best_uncertainty'])
                self.has_global_minima = True
            except KeyError:
                self.has_global_minima = False
                
        
            super(NeuralNetLearner,self).__init__(num_params=num_params,
                             min_boundary=min_boundary, 
                             max_boundary=max_boundary, 
                             **kwargs)
        else:
            
            super(NeuralNetLearner,self).__init__(**kwargs)
        
            #Storage variables, archived
            self.all_params = np.array([], dtype=float)
            self.all_costs = np.array([], dtype=float)
            self.all_uncers = np.array([], dtype=float)
            self.bad_run_indexs = []
            self.best_cost = float('inf')
            self.best_params = float('nan')
            self.best_index = 0
            self.worst_cost = float('-inf')
            self.worst_index = 0
            self.cost_range = float('inf')
            self.noise_level_history = []
        
            self.costs_count = 0
            self.params_count = 0
            
            self.has_global_minima = False

            # The scaler will be initialised when we're ready to fit it
            self.cost_scaler = None
            self.cost_scaler_init_index = None
                
        #Multiprocessor controls
        self.new_params_event = mp.Event()

        #Storage variables and counters
        self.search_params = []
        self.scaled_costs = None
 
        #Constants, limits and tolerances
        self.num_nets = 3
        self.generation_num = 3
        self.search_precision = 1.0e-6
        self.parameter_searches = max(10,self.num_params)
        self.hyperparameter_searches = max(10,self.num_params)
        self.bad_uncer_frac = 0.1 #Fraction of cost range to set a bad run uncertainty

        #Optional user set variables
        self.predict_global_minima_at_end = bool(predict_global_minima_at_end)
        self.minimum_uncertainty = float(minimum_uncertainty)
        if default_bad_cost is not None:
            self.default_bad_cost = float(default_bad_cost)
        else:
            self.default_bad_cost = None
        if default_bad_uncertainty is not None:
            self.default_bad_uncertainty = float(default_bad_uncertainty)
        else:
            self.default_bad_uncertainty = None
        if (self.default_bad_cost is None) and (self.default_bad_uncertainty is None):
            self.bad_defaults_set = False
        elif (self.default_bad_cost is not None) and (self.default_bad_uncertainty is not None):
            self.bad_defaults_set = True
        else:
            self.log.error('Both the default cost and uncertainty must be set for a bad run or they must both be set to None.')
            raise ValueError
        if self.minimum_uncertainty <= 0:
            self.log.error('Minimum uncertainty must be larger than zero for the learner.')
            raise ValueError
        
        self._set_trust_region(trust_region)

        #Search bounds
        self.search_min = self.min_boundary
        self.search_max = self.max_boundary
        self.search_diff = self.search_max - self.search_min
        self.search_region = list(zip(self.search_min, self.search_max))

        self.length_scale = 1
        self.cost_has_noise = True
        self.noise_level = 1

        self.archive_dict.update({'archive_type':'neural_net_learner',
                                  'bad_run_indexs':self.bad_run_indexs,
                                  'generation_num':self.generation_num,
                                  'search_precision':self.search_precision,
                                  'parameter_searches':self.parameter_searches,
                                  'hyperparameter_searches':self.hyperparameter_searches,
                                  'bad_uncer_frac':self.bad_uncer_frac,
                                  'trust_region':self.trust_region,
                                  'has_trust_region':self.has_trust_region,
                                  'predict_global_minima_at_end':self.predict_global_minima_at_end})

        #Remove logger so neural net can be safely picked for multiprocessing on Windows
        self.log = None

    def _construct_net(self):
        self.neural_net = [mlnn.NeuralNet(self.num_params) for _ in range(self.num_nets)]

    def _init_cost_scaler(self):
        '''
        Initialises the cost scaler. cost_scaler_init_index must be set.
        '''
        self.cost_scaler = skp.StandardScaler(with_mean=False, with_std=False)
        self.cost_scaler.fit(self.all_costs[:self.cost_scaler_init_index,np.newaxis])

    def create_neural_net(self):
        '''
        Creates the neural net. Must be called from the same process as fit_neural_net, predict_cost and predict_costs_from_param_array.
        '''
        self._construct_net()
        for n in self.neural_net:
            n.init()

    def import_neural_net(self):
        '''
        Imports neural net parameters from the training dictionary provided at construction. Must be called from the same process as fit_neural_net, predict_cost and predict_costs_from_param_array. You must call exactly one of this and create_neural_net before calling other methods.
        '''
        if not self.training_dict:
            raise ValueError
        self._construct_net()
        for i, n in enumerate(self.neural_net):
            n.load(self.training_dict['net_' + str(i)])

    def _fit_neural_net(self,index):
        '''
        Fits a neural net to the data.

        cost_scaler must have been fitted before calling this method.
        '''
        self.scaled_costs = self.cost_scaler.transform(self.all_costs[:,np.newaxis])[:,0]

        self.neural_net[index].fit_neural_net(self.all_params, self.scaled_costs)

    def predict_cost(self,params,net_index=None):
        '''
        Produces a prediction of cost from the neural net at params.

        Returns:
            float : Predicted cost at paramters
        '''
        if net_index is None:
            net_index = nr.randint(self.num_nets)
        return self.neural_net[net_index].predict_cost(params)

    def predict_cost_gradient(self,params,net_index=None):
        '''
        Produces a prediction of the gradient of the cost function at params.

        Returns:
            float : Predicted gradient at paramters
        '''
        if net_index is None:
            net_index = nr.randint(self.num_nets)
        # scipy.optimize.minimize doesn't seem to like a 32-bit Jacobian, so we convert to 64
        return self.neural_net[net_index].predict_cost_gradient(params).astype(np.float64)


    def predict_costs_from_param_array(self,params,net_index=None):
        '''
        Produces a prediction of costs from an array of params.
         
        Returns:
            float : Predicted cost at paramters
        '''
        # TODO: Can do this more efficiently.
        return [self.predict_cost(param,net_index) for param in params]
 

    def wait_for_new_params_event(self):
        '''
        Waits for a new parameters event and starts a new parameter generation cycle. Also checks end event and will break if it is triggered.
        '''
        while not self.end_event.is_set():
            if self.new_params_event.wait(timeout=self.learner_wait):
                self.new_params_event.clear()
                break
            else:
                continue
        else:
            self.log.debug('NeuralNetLearner end signal received. Ending')
            raise LearnerInterrupt


    def get_params_and_costs(self):
        '''
        Get the parameters and costs from the queue and place in their appropriate all_[type] arrays. Also updates bad costs, best parameters, and search boundaries given trust region.
        '''
        new_params = []
        new_costs = []
        new_uncers = []
        new_bads = []
        update_bads_flag = False

        first_dequeue = True
        while True:
            if first_dequeue:
                try:
                    # Block for 1s, because there might be a race with the event being set.
                    (param, cost, uncer, bad) = self.costs_in_queue.get(block=True, timeout=1)
                    first_dequeue = False
                except mlu.empty_exception:
                    self.log.error('Neural network asked for new parameters but no new costs were provided after 1s.')
                    raise ValueError
            else:
                try:
                    (param, cost, uncer, bad) = self.costs_in_queue.get_nowait()
                except mlu.empty_exception:
                    break

            self.costs_count +=1

            if bad:
                new_bads.append(self.costs_count-1)
                if self.bad_defaults_set:
                    cost = self.default_bad_cost
                    uncer = self.default_bad_uncertainty
                else:
                    cost = self.worst_cost
                    uncer = self.cost_range*self.bad_uncer_frac

            param = np.array(param, dtype=float)
            if not self.check_num_params(param):
                self.log.error('Incorrect number of parameters provided to neural network learner:' + repr(param) + '. Number of parameters:' + str(self.num_params))
                raise ValueError
            if not self.check_in_boundary(param):
                self.log.warning('Parameters provided to neural network learner not in boundaries:' + repr(param))
            cost = float(cost)
            if uncer < 0:
                self.log.error('Provided uncertainty must be larger or equal to zero:' + repr(uncer))
                uncer = max(float(uncer), self.minimum_uncertainty)

            cost_change_flag = False
            if cost > self.worst_cost:
                self.worst_cost = cost
                self.worst_index = self.costs_count-1
                cost_change_flag = True
            if cost < self.best_cost:
                self.best_cost = cost
                self.best_params = param
                self.best_index =  self.costs_count-1
                cost_change_flag = True
            if cost_change_flag:
                self.cost_range = self.worst_cost - self.best_cost
                if not self.bad_defaults_set:
                    update_bads_flag = True

            new_params.append(param)
            new_costs.append(cost)
            new_uncers.append(uncer)


        if self.all_params.size==0:
            self.all_params = np.array(new_params, dtype=float)
            self.all_costs = np.array(new_costs, dtype=float)
            self.all_uncers = np.array(new_uncers, dtype=float)
        else:
            self.all_params = np.concatenate((self.all_params, np.array(new_params, dtype=float)))
            self.all_costs = np.concatenate((self.all_costs, np.array(new_costs, dtype=float)))
            self.all_uncers = np.concatenate((self.all_uncers, np.array(new_uncers, dtype=float)))

        self.bad_run_indexs.append(new_bads)

        if self.all_params.shape != (self.costs_count,self.num_params):
            self.log('Saved NN params are the wrong size. THIS SHOULD NOT HAPPEN:' + repr(self.all_params))
        if self.all_costs.shape != (self.costs_count,):
            self.log('Saved NN costs are the wrong size. THIS SHOULD NOT HAPPEN:' + repr(self.all_costs))
        if self.all_uncers.shape != (self.costs_count,):
            self.log('Saved NN uncertainties are the wrong size. THIS SHOULD NOT HAPPEN:' + repr(self.all_uncers))

        if update_bads_flag:
            self.update_bads()

        self.update_search_region()

    def update_bads(self):
        '''
        Best and/or worst costs have changed, update the values associated with bad runs accordingly.
        '''
        for index in self.bad_run_indexs:
            self.all_costs[index] = self.worst_cost
            self.all_uncers[index] = self.cost_range*self.bad_uncer_frac

    def update_search_region(self):
        '''
        If trust boundaries is not none, updates the search boundaries based on the defined trust region.
        '''
        if self.has_trust_region:
            self.search_min = np.maximum(self.best_params - self.trust_region, self.min_boundary)
            self.search_max = np.minimum(self.best_params + self.trust_region, self.max_boundary)
            self.search_diff = self.search_max - self.search_min
            self.search_region = list(zip(self.search_min, self.search_max))

    def update_search_params(self):
        '''
        Update the list of parameters to use for the next search.
        '''
        self.search_params = []
        self.search_params.append(self.best_params)
        for _ in range(self.parameter_searches):
            self.search_params.append(self.search_min + nr.uniform(size=self.num_params) * self.search_diff)

    def update_archive(self):
        '''
        Update the archive.
        '''
        self.archive_dict.update({'all_params':self.all_params,
                                  'all_costs':self.all_costs,
                                  'all_uncers':self.all_uncers,
                                  'best_cost':self.best_cost,
                                  'best_params':self.best_params,
                                  'best_index':self.best_index,
                                  'worst_cost':self.worst_cost,
                                  'worst_index':self.worst_index,
                                  'cost_range':self.cost_range,
                                  'costs_count':self.costs_count,
                                  'params_count':self.params_count,
                                  'length_scale':self.length_scale,
                                  'noise_level':self.noise_level,
                                  'cost_scaler_init_index':self.cost_scaler_init_index})
        if self.neural_net:
            for i,n in enumerate(self.neural_net):
                self.archive_dict.update({'net_'+str(i):n.save()})

    def find_next_parameters(self, net_index=None):
        '''
        Returns next parameters to find. Increments counters appropriately.

        Return:
            next_params (array): Returns next parameters from cost search.
        '''
        if net_index is None:
            net_index = nr.randint(self.num_nets)

        self.params_count += 1
        self.update_search_params()
        next_params = None
        next_cost = float('inf')
        self.neural_net[net_index].start_opt()
        for start_params in self.search_params:
            result = so.minimize(fun = lambda x: self.predict_cost(x, net_index),
                                 x0 = start_params,
                                 jac = lambda x: self.predict_cost_gradient(x, net_index),
                                 bounds = self.search_region,
                                 tol = self.search_precision)
            if result.fun < next_cost:
                next_params = result.x
                next_cost = result.fun
        self.neural_net[net_index].stop_opt()
        self.log.debug("Suggesting params " + str(next_params) + " with predicted cost: "
                + str(next_cost))
        return next_params

    def run(self):
        '''
        Starts running the neural network learner. When the new parameters event is triggered, reads the cost information provided and updates the neural network with the information. Then searches the neural network for new optimal parameters to test based on the biased cost. Parameters to test next are put on the output parameters queue.
        '''
        #logging to the main log file from a process (as apposed to a thread) in cpython is currently buggy on windows and/or python 2.7
        #current solution is to only log to the console for warning and above from a process
        self.log = mp.log_to_stderr(logging.WARNING)

        # The network needs to be created in the same process in which it runs
        self.create_neural_net()

        # We cycle through our different nets to generate each new set of params. This keeps track
        # of the current net.
        net_index = 0

        try:
            while not self.end_event.is_set():
                self.log.debug('Learner waiting for new params event')
                # TODO: Not doing this because it's slow. Is it necessary?
                #self.save_archive()
                self.wait_for_new_params_event()
                self.log.debug('NN learner reading costs')
                self.get_params_and_costs()
                if self.cost_scaler_init_index is None:
                    self.cost_scaler_init_index = len(self.all_costs)
                    self._init_cost_scaler()
                # Now we need to generate generation_num new param sets, by iterating over our
                # nets. We want to fire off new params as quickly as possible, so we don't train a
                # net until we actually need to use it. But we need to make sure that each net gets
                # trained exactly once, regardless of how many times it's used to generate new
                # params.
                num_nets_trained = 0
                for _ in range(self.generation_num):
                    if num_nets_trained < self.num_nets:
                        self._fit_neural_net(net_index)
                        num_nets_trained += 1

                    self.log.debug('Neural network learner generating parameter:'+ str(self.params_count+1))
                    next_params = self.find_next_parameters(net_index)
                    net_index = (net_index + 1) % self.num_nets
                    self.params_out_queue.put(next_params)
                    if self.end_event.is_set():
                        raise LearnerInterrupt()
                # Train any nets that haven't been trained yet.
                for i in range(self.num_nets - num_nets_trained):
                    self._fit_neural_net((net_index + i) % self.num_nets)

        except LearnerInterrupt:
            pass
        # TODO: Fix this. We can't just do what's here because the costs queue might be empty, but
        # we should get anything left in it and do one last train.   
        end_dict = {}
        if self.predict_global_minima_at_end:
            self.get_params_and_costs()
            self.fit_neural_net()
            self.find_global_minima()
            end_dict.update({'predicted_best_parameters':self.predicted_best_parameters,
                             'predicted_best_cost':self.predicted_best_cost})
        self.params_out_queue.put(end_dict)
        self._shut_down()
        for n in self.neural_net:
            n.destroy()
        self.log.debug('Ended neural network learner')

    def find_global_minima(self):
        '''
        Performs a quick search for the predicted global minima from the learner. Does not return any values, but creates the following attributes.

        Attributes:
            predicted_best_parameters (array): the parameters for the predicted global minima
            predicted_best_cost (float): the cost at the predicted global minima
        '''
        self.log.debug('Started search for predicted global minima.')

        self.predicted_best_parameters = None
        self.predicted_best_scaled_cost = float('inf')

        search_params = []
        search_params.append(self.best_params)
        for _ in range(self.parameter_searches):
            search_params.append(self.min_boundary + nr.uniform(size=self.num_params) * self.diff_boundary)

        search_bounds = list(zip(self.min_boundary, self.max_boundary))
        for start_params in search_params:
            result = so.minimize(fun = self.predict_cost,
                                 x0 = start_params,
                                 jac = self.predict_cost_gradient,
                                 bounds = search_bounds,
                                 tol = self.search_precision)
            curr_best_params = result.x
            curr_best_cost = result.fun
            if curr_best_cost<self.predicted_best_scaled_cost:
                self.predicted_best_parameters = curr_best_params
                self.predicted_best_scaled_cost = curr_best_cost

        self.predicted_best_cost = float(self.cost_scaler.inverse_transform([self.predicted_best_scaled_cost]))
        self.archive_dict.update({'predicted_best_parameters':self.predicted_best_parameters,
                                  'predicted_best_scaled_cost':self.predicted_best_scaled_cost,
                                  'predicted_best_cost':self.predicted_best_cost})

        self.has_global_minima = True
        self.log.debug('Predicted global minima found.')
=======
        self.log.debug('Predicted global minima found.')   
    
    def find_local_minima(self):
        '''
        Performs a comprehensive search of the learner for all predicted local minima (and hence the global as well) in the landscape. Note, this can take a very long time. 
        
        Attributes:
            local_minima_parameters (list): list of all the parameters for local minima.
            local_minima_costs (list): list of all the costs at local minima.
            local_minima_uncers (list): list of all the uncertainties at local minima.
             
        '''
        self.log.info('Searching for all minima.')
        
        self.minima_tolerance = 10*self.search_precision
        
        self.number_of_local_minima = 0
        self.local_minima_parameters = []
        self.local_minima_costs = []
        self.local_minima_uncers = []
        
        search_bounds = list(zip(self.min_boundary, self.max_boundary))
        for start_params in self.all_params:
            result = so.minimize(self.predict_cost, start_params, bounds = search_bounds, tol=self.search_precision)
            curr_minima_params = result.x
            (curr_minima_cost,curr_minima_uncer) = self.gaussian_process.predict(curr_minima_params[np.newaxis,:],return_std=True)
            if all( not np.all( np.abs(params - curr_minima_params) < self.minima_tolerance ) for params in self.local_minima_parameters):    
                #Non duplicate point so add to the list
                self.number_of_local_minima += 1
                self.local_minima_parameters.append(curr_minima_params)
                self.local_minima_costs.append(curr_minima_cost)
                self.local_minima_uncers.append(curr_minima_uncer)
        
        self.archive_dict.update({'number_of_local_minima':self.number_of_local_minima,
                                  'local_minima_parameters':self.local_minima_parameters,
                                  'local_minima_costs':self.local_minima_costs,
                                  'local_minima_uncers':self.local_minima_uncers})
        
        self.has_local_minima = True
        self.log.info('Search completed')

    


>>>>>>> 3bc03745


    # Methods for debugging/analysis.

    def get_losses(self):
        all_losses = []
        for n in self.neural_net:
            all_losses += n.get_losses()
        return all_losses<|MERGE_RESOLUTION|>--- conflicted
+++ resolved
@@ -872,10 +872,6 @@
         default_bad_uncertainty (Optional [float]): If a run is reported as bad and default_bad_uncertainty is provided, the uncertainty for the bad run is set to this default value. If default_bad_uncertainty is None, then the uncertainty is set to a tenth of the best to worst cost range. Default None.
         minimum_uncertainty (Optional [float]): The minimum uncertainty associated with provided costs. Must be above zero to avoid fitting errors. Default 1e-8.
         predict_global_minima_at_end (Optional [bool]): If True finds the global minima when the learner is ended. Does not if False. Default True.
-<<<<<<< HEAD
-=======
-        predict_local_minima_at_end (Optional [bool]): If True finds the all minima when the learner is ended. Does not if False. Default False.
->>>>>>> 3bc03745
         
     Attributes:
         all_params (array): Array containing all parameters sent to learner.
@@ -961,28 +957,10 @@
                 self.has_global_minima = True
             except KeyError:
                 self.has_global_minima = False
-<<<<<<< HEAD
             
             super(GaussianProcessLearner,self).__init__(num_params=num_params,
                              min_boundary=min_boundary,
                              max_boundary=max_boundary,
-=======
-            try:
-                self.local_minima_parameters = mlu.safe_cast_to_list(self.training_dict['local_minima_parameters'])
-                self.local_minima_costs = mlu.safe_cast_to_list(self.training_dict['local_minima_costs'])
-                self.local_minima_uncers = mlu.safe_cast_to_list(self.training_dict['local_minima_uncers'])
-                
-                self.has_local_minima = True
-            except KeyError:
-                self.has_local_minima = False
-            
-            if 'num_params' in kwargs:
-                super(GaussianProcessLearner,self).__init__(**kwargs)
-            else:
-                super(GaussianProcessLearner,self).__init__(num_params=num_params,
-                             min_boundary=min_boundary, 
-                             max_boundary=max_boundary, 
->>>>>>> 3bc03745
                              **kwargs)
             
         else:
@@ -1006,12 +984,6 @@
             self.costs_count = 0
             self.fit_count = 0
             self.params_count = 0
-<<<<<<< HEAD
-
-=======
-            
-            self.has_local_minima = False
->>>>>>> 3bc03745
             self.has_global_minima = False
             
             #Optional user set variables
@@ -1113,14 +1085,7 @@
                                   'bad_uncer_frac':self.bad_uncer_frac,
                                   'trust_region':self.trust_region,
                                   'has_trust_region':self.has_trust_region,
-<<<<<<< HEAD
                                   'predict_global_minima_at_end':self.predict_global_minima_at_end})
-
-=======
-                                  'predict_global_minima_at_end':self.predict_global_minima_at_end,
-                                  'predict_local_minima_at_end':self.predict_local_minima_at_end})
-        
->>>>>>> 3bc03745
         #Remove logger so gaussian process can be safely picked for multiprocessing on Windows
         self.log = None
             
@@ -1158,18 +1123,12 @@
         Get the parameters and costs from the queue and place in their appropriate all_[type] arrays. Also updates bad costs, best parameters, and search boundaries given trust region. 
         '''
         if self.costs_in_queue.empty():
-<<<<<<< HEAD
             if self.end_event.is_set():
                 return
             else:
                 self.log.error('Gaussian process asked for new parameters but no new costs were provided.')
                 raise ValueError
 
-=======
-            self.log.error('Gaussian process asked for new parameters but no new costs were provided.')
-            raise ValueError
-        
->>>>>>> 3bc03745
         new_params = []
         new_costs = []
         new_uncers = []
@@ -1447,7 +1406,6 @@
                                   'predicted_best_uncertainty':self.predicted_best_uncertainty})
         
         self.has_global_minima = True
-<<<<<<< HEAD
         self.log.debug('Predicted global minima found.')
 
 
@@ -2001,52 +1959,7 @@
 
         self.has_global_minima = True
         self.log.debug('Predicted global minima found.')
-=======
-        self.log.debug('Predicted global minima found.')   
-    
-    def find_local_minima(self):
-        '''
-        Performs a comprehensive search of the learner for all predicted local minima (and hence the global as well) in the landscape. Note, this can take a very long time. 
-        
-        Attributes:
-            local_minima_parameters (list): list of all the parameters for local minima.
-            local_minima_costs (list): list of all the costs at local minima.
-            local_minima_uncers (list): list of all the uncertainties at local minima.
-             
-        '''
-        self.log.info('Searching for all minima.')
-        
-        self.minima_tolerance = 10*self.search_precision
-        
-        self.number_of_local_minima = 0
-        self.local_minima_parameters = []
-        self.local_minima_costs = []
-        self.local_minima_uncers = []
-        
-        search_bounds = list(zip(self.min_boundary, self.max_boundary))
-        for start_params in self.all_params:
-            result = so.minimize(self.predict_cost, start_params, bounds = search_bounds, tol=self.search_precision)
-            curr_minima_params = result.x
-            (curr_minima_cost,curr_minima_uncer) = self.gaussian_process.predict(curr_minima_params[np.newaxis,:],return_std=True)
-            if all( not np.all( np.abs(params - curr_minima_params) < self.minima_tolerance ) for params in self.local_minima_parameters):    
-                #Non duplicate point so add to the list
-                self.number_of_local_minima += 1
-                self.local_minima_parameters.append(curr_minima_params)
-                self.local_minima_costs.append(curr_minima_cost)
-                self.local_minima_uncers.append(curr_minima_uncer)
-        
-        self.archive_dict.update({'number_of_local_minima':self.number_of_local_minima,
-                                  'local_minima_parameters':self.local_minima_parameters,
-                                  'local_minima_costs':self.local_minima_costs,
-                                  'local_minima_uncers':self.local_minima_uncers})
-        
-        self.has_local_minima = True
-        self.log.info('Search completed')
-
-    
-
-
->>>>>>> 3bc03745
+
 
 
     # Methods for debugging/analysis.
