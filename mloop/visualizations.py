'''
Module of classes used to create visualizations of data produced by the experiment and learners.
'''
from __future__ import absolute_import, division, print_function
__metaclass__ = type

import mloop.utilities as mlu
import mloop.learners as mll
import mloop.controllers as mlc
import numpy as np
import logging
import matplotlib.pyplot as plt
import matplotlib as mpl

figure_counter = 0
cmap = plt.get_cmap('hsv')
run_label = 'Run number'
cost_label = 'Cost'
generation_label = 'Generation number'
scale_param_label = 'Min (0) to max (1) parameters'
param_label = 'Parameter'
log_length_scale_label = 'Log of length scale'
noise_label = 'Noise level'
legend_loc = 2

def show_all_default_visualizations(controller, show_plots=True):
    '''
    Plots all visualizations available for a controller, and it's internal learners.
    
    Args:
        controller (Controller): The controller to extract plots from
        
    Keyword Args:
        show_plots (Controller): Determine whether to run plt.show() at the end or not. For debugging. 
    '''
    log = logging.getLogger(__name__)
    configure_plots()
    log.debug('Creating controller visualizations.')
    create_controller_visualizations(controller.total_archive_filename,
                                    file_type=controller.controller_archive_file_type)
    
    if isinstance(controller, mlc.DifferentialEvolutionController):
        log.debug('Creating differential evolution visualizations.')
        create_differential_evolution_learner_visualizations(controller.learner.total_archive_filename, 
                                                             file_type=controller.learner.learner_archive_file_type)
        
    if isinstance(controller, mlc.GaussianProcessController):
        log.debug('Creating gaussian process visualizations.')
<<<<<<< HEAD
        create_gaussian_process_learner_visualizations(controller.ml_learner.total_archive_filename, 
                                                       file_type=controller.ml_learner.learner_archive_file_type)
=======
        plot_all_minima_vs_cost_flag = bool(controller.gp_learner.has_local_minima)
        create_gaussian_process_learner_visualizations(controller.gp_learner.total_archive_filename, 
                                                       file_type=controller.gp_learner.learner_archive_file_type,
                                                       plot_all_minima_vs_cost=plot_all_minima_vs_cost_flag)
>>>>>>> 3bc03745
        
    log.info('Showing visualizations, close all to end MLOOP.')
    if show_plots:
        plt.show()

def show_all_default_visualizations_from_archive(controller_filename, learner_filename, controller_type, show_plots=True, upload_cross_sections=False):
    log = logging.getLogger(__name__)
    configure_plots()
    log.debug('Creating controller visualizations.')
    controller_file_type = controller_filename.split(".")[-1]
    learner_file_type = learner_filename.split(".")[-1]
    create_controller_visualizations(controller_filename, file_type=controller_file_type)

    if controller_type == 'neural_net':
        log.debug('Creating neural net visualizations.')
        create_neural_net_learner_visualizations(
            learner_filename,
            file_type=learner_file_type,
            upload_cross_sections=upload_cross_sections)
    else:
        log.error('show_all_default_visualizations not implemented for type: ' + controller_type)
        raise ValueError

    log.info('Showing visualizations, close all to end MLOOP.')
    if show_plots:
        plt.show()

def _color_from_controller_name(controller_name):
    '''
    Gives a color (as a number betweeen zero an one) corresponding to each controller name string.
    '''
    global cmap
    return cmap(float(mlc.controller_dict[controller_name])/float(mlc.number_of_controllers))

def _color_list_from_num_of_params(num_of_params):
    '''
    Gives a list of colors based on the number of parameters. 
    '''
    global cmap
    return [cmap(float(x)/num_of_params) for x in range(num_of_params)]

def configure_plots():
    '''
    Configure the setting for the plots.
    '''
    mpl.rcParams['lines.linewidth'] = 2.0
    mpl.rcParams['lines.markersize'] = 6.0
    mpl.rcParams['font.size'] = 16.0
    mpl.rcParams['savefig.format'] = 'pdf'
    mpl.rcParams['legend.framealpha'] = 0.5
    mpl.rcParams['legend.numpoints'] = 1
    mpl.rcParams['legend.scatterpoints'] = 1
    mpl.rcParams['legend.fontsize']= 'medium'
    
def create_controller_visualizations(filename,
                                    file_type='pkl',
                                    plot_cost_vs_run=True,
                                    plot_parameters_vs_run=True,
                                    plot_parameters_vs_cost=True):
    '''
    Runs the plots for a controller file.
    
    Args:
        filename (Optional [string]): Filename for the controller archive. 
    
    Keyword Args:
        file_type (Optional [string]): File type 'pkl' pickle, 'mat' matlab or 'txt' text.
        plot_cost_vs_run (Optional [bool]): If True plot cost versus run number, else do not. Default True. 
        plot_parameters_vs_run (Optional [bool]): If True plot parameters versus run number, else do not. Default True. 
        plot_parameters_vs_cost (Optional [bool]): If True plot parameters versus cost number, else do not. Default True. 
    '''
    visualization = ControllerVisualizer(filename,file_type=file_type)
    if plot_cost_vs_run:
        visualization.plot_cost_vs_run()
    if plot_parameters_vs_run:
        visualization.plot_parameters_vs_run()
    #if plot_parameters_vs_cost:
    #    visualization.plot_parameters_vs_cost()

class ControllerVisualizer():
    '''
    ControllerVisualizer creates figures from a Controller Archive. 
    
    Args:
        filename (String): Filename of the GaussianProcessLearner archive.
    
    Keyword Args:
        file_type (String): Can be 'mat' for matlab, 'pkl' for pickle or 'txt' for text. Default 'pkl'. 
    
    '''
    def __init__(self, filename, 
                 file_type ='pkl', 
                 **kwargs):
        
        self.log = logging.getLogger(__name__)
        
        self.filename = str(filename)
        self.file_type = str(file_type)
        if not mlu.check_file_type_supported(self.file_type):
            self.log.error('GP training file type not supported' + repr(self.file_type))
        controller_dict = mlu.get_dict_from_file(self.filename, self.file_type)
            
        self.archive_type = controller_dict['archive_type']
        if 'archive_type' in controller_dict and not (controller_dict['archive_type'] == 'controller'):
            self.log.error('The archive appears to be the wrong type.')
            raise ValueError
        
        self.num_in_costs = int(controller_dict['num_in_costs'])
        self.num_out_params = int(controller_dict['num_out_params'])
        self.out_params = np.array(controller_dict['out_params'])
        self.out_type = [x.strip() for x in list(controller_dict['out_type'])]
        self.in_costs = np.squeeze(np.array(controller_dict['in_costs']))
        self.in_uncers = np.squeeze(np.array(controller_dict['in_uncers']))
        self.in_bads = np.squeeze(list(controller_dict['in_bads']))
        self.best_index = int(controller_dict['best_index'])
        self.num_params = int(controller_dict['num_params'])
        self.min_boundary = np.squeeze(np.array(controller_dict['min_boundary']))
        self.max_boundary = np.squeeze(np.array(controller_dict['max_boundary']))
        
        if np.all(np.isfinite(self.min_boundary)) and np.all(np.isfinite(self.min_boundary)):
            self.finite_flag = True
            self.param_scaler = lambda p: (p-self.min_boundary)/(self.max_boundary - self.min_boundary)
            self.scaled_params = np.array([self.param_scaler(self.out_params[ind,:]) for ind in range(self.num_out_params)])
        else:
            self.finite_flag = False
        
        self.unique_types = set(self.out_type)
        self.cost_colors = [_color_from_controller_name(x) for x in self.out_type]
        self.in_numbers = np.arange(1,self.num_in_costs+1)
        self.out_numbers = np.arange(1,self.num_out_params+1)
        self.param_colors = _color_list_from_num_of_params(self.num_params)
        
    def plot_cost_vs_run(self):
        '''
        Create a plot of the costs versus run number.
        '''
        global figure_counter, run_label, cost_label, legend_loc
        figure_counter += 1
        plt.figure(figure_counter)
        plt.scatter(self.in_numbers,self.in_costs+self.in_uncers,marker='_',color='k')
        plt.scatter(self.in_numbers,self.in_costs-self.in_uncers,marker='_',color='k')
        plt.scatter(self.in_numbers,self.in_costs,marker='o',c=self.cost_colors,s=5*mpl.rcParams['lines.markersize'])
        plt.xlabel(run_label)
        plt.ylabel(cost_label)
        plt.title('Controller: Cost vs run number.')
        artists = []
        for ut in self.unique_types:
            artists.append(plt.Line2D((0,1),(0,0), color=_color_from_controller_name(ut), marker='o', linestyle=''))
        plt.legend(artists,self.unique_types,loc=legend_loc)
        
    def plot_parameters_vs_run(self):
        '''
        Create a plot of the parameters versus run number.
        '''
        global figure_counter, run_label, scale_param_label, legend_loc
        figure_counter += 1
        plt.figure(figure_counter)
        if self.finite_flag:
            for ind in range(self.num_params):
                plt.plot(self.out_numbers,self.scaled_params[:,ind],'o',color=self.param_colors[ind])
                plt.ylabel(scale_param_label)
                plt.ylim((0,1))
        else:
            for ind in range(self.num_params):
                plt.plot(self.out_numbers,self.out_params[:,ind],'o',color=self.param_colors[ind])
                plt.ylabel(run_label)
        plt.xlabel(run_label)
        
        plt.title('Controller: Parameters vs run number.')
        artists=[]
        for ind in range(self.num_params):
            artists.append(plt.Line2D((0,1),(0,0), color=self.param_colors[ind],marker='o',linestyle=''))
        plt.legend(artists,[str(x) for x in range(1,self.num_params+1)],loc=legend_loc)
        
    def plot_parameters_vs_cost(self):
        '''
        Create a plot of the parameters versus run number.
        '''
        if self.num_in_costs != self.num_out_params:
            self.log.warning('Unable to plot parameters vs costs, unequal number. in_costs:' + repr(self.num_in_costs) + ' out_params:' + repr(self.num_out_params))
            return
        global figure_counter, run_label, run_label, scale_param_label, legend_loc
        figure_counter += 1
        plt.figure(figure_counter)
        if self.finite_flag:
            for ind in range(self.num_params):
                plt.plot(self.scaled_params[:,ind],self.in_costs + self.in_uncers,'_',color=self.param_colors[ind])
                plt.plot(self.scaled_params[:,ind],self.in_costs - self.in_uncers,'_',color=self.param_colors[ind])
                plt.plot(self.scaled_params[:,ind],self.in_costs,'o',color=self.param_colors[ind])
                plt.xlabel(scale_param_label)
                plt.xlim((0,1))
        else:
            for ind in range(self.num_params):
                plt.plot(self.out_params[:,ind],self.in_costs + self.in_uncers,'_',color=self.param_colors[ind])
                plt.plot(self.out_params[:,ind],self.in_costs - self.in_uncers,'_',color=self.param_colors[ind])
                plt.plot(self.out_params[:,ind],self.in_costs,'o',color=self.param_colors[ind])
                plt.xlabel(run_label)
        plt.ylabel(cost_label)
        plt.title('Controller: Cost vs parameters.')
        artists=[]
        for ind in range(self.num_params):
            artists.append(plt.Line2D((0,1),(0,0), color=self.param_colors[ind],marker='o',linestyle=''))
        plt.legend(artists,[str(x) for x in range(1,self.num_params+1)], loc=legend_loc)

def create_differential_evolution_learner_visualizations(filename,
                                                         file_type='pkl',
                                                         plot_params_vs_generations=True,
                                                         plot_costs_vs_generations=True):
    '''
    Runs the plots from a differential evolution learner file.
    
    Args:
        filename (Optional [string]): Filename for the differential evolution archive. Must provide datetime or filename. Default None.
        
    Keyword Args:
        file_type (Optional [string]): File type 'pkl' pickle, 'mat' matlab or 'txt' text.
        plot_params_generations (Optional [bool]): If True plot parameters vs generations, else do not. Default True. 
        plot_costs_generations (Optional [bool]): If True plot costs vs generations, else do not. Default True. 
    '''
    visualization = DifferentialEvolutionVisualizer(filename, file_type=file_type)
    if plot_params_vs_generations:
        visualization.plot_params_vs_generations()
    if plot_costs_vs_generations:
        visualization.plot_costs_vs_generations()

class DifferentialEvolutionVisualizer():
    '''
    DifferentialEvolutionVisualizer creates figures from a differential evolution archive. 
    
    Args:
        filename (String): Filename of the DifferentialEvolutionVisualizer archive.
    
    Keyword Args:
        file_type (String): Can be 'mat' for matlab, 'pkl' for pickle or 'txt' for text. Default 'pkl'. 
    
    '''
    def __init__(self, filename, 
                 file_type ='pkl', 
                 **kwargs):
        
        self.log = logging.getLogger(__name__)
        
        self.filename = str(filename)
        self.file_type = str(file_type)
        if not mlu.check_file_type_supported(self.file_type):
            self.log.error('GP training file type not supported' + repr(self.file_type))
        learner_dict = mlu.get_dict_from_file(self.filename, self.file_type)
        
        if 'archive_type' in learner_dict and not (learner_dict['archive_type'] == 'differential_evolution'):
            self.log.error('The archive appears to be the wrong type.' + repr(learner_dict['archive_type']))
            raise ValueError
        self.archive_type = learner_dict['archive_type']
        
        self.num_generations = int(learner_dict['generation_count'])
        self.num_population_members = int(learner_dict['num_population_members'])
        self.num_params = int(learner_dict['num_params'])
        self.min_boundary = np.squeeze(np.array(learner_dict['min_boundary']))
        self.max_boundary = np.squeeze(np.array(learner_dict['max_boundary']))
        self.params_generations = np.array(learner_dict['params_generations'])
        self.costs_generations = np.array(learner_dict['costs_generations'])
          
        self.finite_flag = True
        self.param_scaler = lambda p: (p-self.min_boundary)/(self.max_boundary - self.min_boundary)
        self.scaled_params_generations = np.array([[self.param_scaler(self.params_generations[inda,indb,:]) for indb in range(self.num_population_members)] for inda in range(self.num_generations)])
        
        self.gen_numbers = np.arange(1,self.num_generations+1)
        self.param_colors = _color_list_from_num_of_params(self.num_params)
        self.gen_plot = np.array([np.full(self.num_population_members, ind, dtype=int) for ind in self.gen_numbers]).flatten()
        
    def plot_costs_vs_generations(self):
        '''
        Create a plot of the costs versus run number.
        '''
        if self.costs_generations.size == 0:
            self.log.warning('Unable to plot DE: costs vs generations as the initial generation did not complete.')
            return
        
        global figure_counter, cost_label, generation_label
        figure_counter += 1
        plt.figure(figure_counter)
        plt.plot(self.gen_plot,self.costs_generations.flatten(),marker='o',linestyle='',color='k')
        plt.xlabel(generation_label)
        plt.ylabel(cost_label)
        plt.title('Differential evolution: Cost vs generation number.')
        
    def plot_params_vs_generations(self):
        '''
        Create a plot of the parameters versus run number.
        '''
        if self.params_generations.size == 0:
            self.log.warning('Unable to plot DE: params vs generations as the initial generation did not complete.')
            return
        
        global figure_counter, generation_label, scale_param_label, legend_loc
        figure_counter += 1
        plt.figure(figure_counter)
        
        for ind in range(self.num_params):
            plt.plot(self.gen_plot,self.params_generations[:,:,ind].flatten(),marker='o',linestyle='',color=self.param_colors[ind])
            plt.ylim((0,1))
        plt.xlabel(generation_label)
        plt.ylabel(scale_param_label)
        
        plt.title('Differential evolution: Params vs generation number.')
        artists=[]
        for ind in range(self.num_params):
            artists.append(plt.Line2D((0,1),(0,0), color=self.param_colors[ind],marker='o',linestyle=''))
        plt.legend(artists,[str(x) for x in range(1,self.num_params+1)],loc=legend_loc)
        
def create_gaussian_process_learner_visualizations(filename,
                                                   file_type='pkl',
                                                   plot_cross_sections=True,
<<<<<<< HEAD
=======
                                                   plot_all_minima_vs_cost=False,
>>>>>>> 3bc03745
                                                   plot_hyperparameters_vs_run=True):
    '''
    Runs the plots from a gaussian process learner file.
    
    Args:
        filename (Optional [string]): Filename for the gaussian process archive. Must provide datetime or filename. Default None.
        
    Keyword Args:
        file_type (Optional [string]): File type 'pkl' pickle, 'mat' matlab or 'txt' text.
        plot_cross_sections (Optional [bool]): If True plot predict landscape cross sections, else do not. Default True. 
<<<<<<< HEAD
=======
        plot_all_minima_vs_cost (Optional [bool]): If True plot all minima parameters versus cost number, False does not. If None it will only make the plots if all minima were previously calculated. Default False. 
>>>>>>> 3bc03745
    '''
    visualization = GaussianProcessVisualizer(filename, file_type=file_type)
    if plot_cross_sections:
        visualization.plot_cross_sections()
    if plot_hyperparameters_vs_run:
        visualization.plot_hyperparameters_vs_run()
    
class GaussianProcessVisualizer(mll.GaussianProcessLearner):
    '''
    GaussianProcessVisualizer extends of GaussianProcessLearner, designed not to be used as a learner, but to instead post process a GaussianProcessLearner archive file and produce useful data for visualization of the state of the learner. Fixes the Gaussian process hyperparameters to what was last found during the run.
    
    Args:
        filename (String): Filename of the GaussianProcessLearner archive.
    
    Keyword Args:
        file_type (String): Can be 'mat' for matlab, 'pkl' for pickle or 'txt' for text. Default 'pkl'. 
      
    '''
    
    def __init__(self, filename, file_type = 'pkl', **kwargs):
        
        super(GaussianProcessVisualizer, self).__init__(gp_training_filename = filename,
                                                        gp_training_file_type = file_type,
                                                        update_hyperparameters = False,
                                                        **kwargs)
        
        self.log = logging.getLogger(__name__)
        
        #Trust region
        self.has_trust_region = bool(np.array(self.training_dict['has_trust_region']))
        self.trust_region = np.squeeze(np.array(self.training_dict['trust_region'], dtype=float))
        
        self.create_gaussian_process()
        self.fit_gaussian_process()
        
        self.log_length_scale_history = np.log10(np.array(self.length_scale_history, dtype=float))
        self.noise_level_history = np.array(self.noise_level_history) 
        self.fit_numbers = np.arange(1,self.fit_count+1)
        
        if np.all(np.isfinite(self.min_boundary)) and np.all(np.isfinite(self.min_boundary)):
            self.finite_flag = True
            self.param_scaler = lambda p: (p-self.min_boundary)/self.diff_boundary
        else:
            self.finite_flag = False
        
        self.param_colors = _color_list_from_num_of_params(self.num_params)
        if self.has_trust_region:
            self.scaled_trust_min = self.param_scaler(np.maximum(self.best_params - self.trust_region, self.min_boundary))
            self.scaled_trust_max = self.param_scaler(np.minimum(self.best_params + self.trust_region, self.max_boundary))
        
    def run(self):
        '''
        Overides the GaussianProcessLearner multiprocessor run routine. Does nothing but makes a warning.
        '''
        self.log.warning('You should not have executed start() from the GaussianProcessVisualizer. It is not intended to be used as a independent process. Ending.')
    
      
    def return_cross_sections(self, points=100, cross_section_center=None):
        '''
        Finds the predicted global minima, then returns a list of vectors of parameters values, costs and uncertainties, corresponding to the 1D cross sections along each parameter axis through the predicted global minima.
        
        Keyword Args:
            points (int): the number of points to sample along each cross section. Default value is 100. 
            cross_section_center (array): parameter array where the centre of the cross section should be taken. If None, the parameters for the best returned cost are used.  
        
        Returns:
            a tuple (cross_arrays, cost_arrays, uncer_arrays)
            cross_parameter_arrays (list): a list of arrays for each cross section, with the values of the varied parameter going from the minimum to maximum value.
            cost_arrays (list): a list of arrays for the costs evaluated along each cross section about the minimum. 
            uncertainty_arrays (list): a list of uncertainties 
            
        '''
        points = int(points)
        if points <= 0:
            self.log.error('Points provided must be larger than zero:' + repr(points))
            raise ValueError
        
        if cross_section_center is None:
            cross_section_center = self.best_params
        else:
            cross_section_center = np.array(cross_section_center)
            if not self.check_in_boundary(cross_section_center):
                self.log.error('cross_section_center not in boundaries:' + repr(cross_section_center))
                raise ValueError
        
        cross_parameter_arrays = [ np.linspace(min_p, max_p, points) for (min_p,max_p) in zip(self.min_boundary,self.max_boundary)]
        cost_arrays = []
        uncertainty_arrays = []
        for ind in range(self.num_params):
            sample_parameters = np.array([cross_section_center for _ in range(points)])
            sample_parameters[:, ind] = cross_parameter_arrays[ind]
            (costs, uncers) = self.gaussian_process.predict(sample_parameters,return_std=True)
            cost_arrays.append(costs)
            uncertainty_arrays.append(uncers)
        cross_parameter_arrays = np.array(cross_parameter_arrays)/self.cost_scaler.scale_
        cost_arrays = self.cost_scaler.inverse_transform(np.array(cost_arrays))
        uncertainty_arrays = np.array(uncertainty_arrays)
        return (cross_parameter_arrays,cost_arrays,uncertainty_arrays) 
    
    def plot_cross_sections(self):
        '''
        Produce a figure of the cross section about best cost and parameters
        '''
        global figure_counter, legend_loc
        figure_counter += 1
        plt.figure(figure_counter)
        points = 100
        (_,cost_arrays,uncertainty_arrays) = self.return_cross_sections(points=points)
        rel_params = np.linspace(0,1,points)
        for ind in range(self.num_params):
            plt.plot(rel_params,cost_arrays[ind,:] + uncertainty_arrays[ind,:],'--',color=self.param_colors[ind])
            plt.plot(rel_params,cost_arrays[ind,:] - uncertainty_arrays[ind,:],'--',color=self.param_colors[ind])
            plt.plot(rel_params,cost_arrays[ind,:],'-',color=self.param_colors[ind])
        if self.has_trust_region:
            axes = plt.gca()
            ymin, ymax = axes.get_ylim()
            ytrust = ymin + 0.1*(ymax - ymin)
            for ind in range(self.num_params):
                plt.plot([self.scaled_trust_min[ind],self.scaled_trust_max[ind]],[ytrust,ytrust],'s', color=self.param_colors[ind])
        plt.xlabel(scale_param_label)
        plt.xlim((0,1))
        plt.ylabel(cost_label)
        plt.title('GP Learner: Predicted landscape' + ('with trust regions.' if self.has_trust_region else '.'))
        artists = []
        for ind in range(self.num_params):
            artists.append(plt.Line2D((0,1),(0,0), color=self.param_colors[ind], linestyle='-'))
        plt.legend(artists,[str(x) for x in range(1,self.num_params+1)],loc=legend_loc)    
    
    '''
    Method is currently not supported. Of questionable usefulness. Not yet deleted.
        
    def plot_all_minima_vs_cost(self):
<<<<<<< HEAD
        
        #Produce figure of the all the local minima versus cost.
        
        if not self.has_all_minima:
            self.find_all_minima()
=======
        '''
        Produce figure of the all the local minima versus cost.
        '''
        self.find_all_minima()
>>>>>>> 3bc03745
        global figure_counter, legend_loc
        figure_counter += 1
        plt.figure(figure_counter)
        self.minima_num = self.all_minima_costs.size
        scaled_minima_params = np.array([self.param_scaler(self.all_minima_parameters[ind,:]) for ind in range(self.minima_num)])
        global run_label, run_label, scale_param_label
        if self.finite_flag:
            for ind in range(self.num_params):
                plt.plot(scaled_minima_params[:,ind],self.all_minima_costs+self.all_minima_uncers,'_',color=self.param_colors[ind])
                plt.plot(scaled_minima_params[:,ind],self.all_minima_costs-self.all_minima_uncers,'_',color=self.param_colors[ind])
                plt.plot(scaled_minima_params[:,ind],self.all_minima_costs,'o',color=self.param_colors[ind])
                plt.xlabel(scale_param_label)
        else:
            for ind in range(self.num_params):
                plt.plot(self.all_minima_parameters[:,ind],self.all_minima_costs+self.all_minima_uncers,'_',color=self.param_colors[ind])
                plt.plot(self.all_minima_parameters[:,ind],self.all_minima_costs-self.all_minima_uncers,'_',color=self.param_colors[ind])
                plt.plot(self.all_minima_parameters[:,ind],self.all_minima_costs,'o',color=self.param_colors[ind])
                plt.xlabel(run_label)
        plt.xlabel(scale_param_label)
        plt.xlim((0,1))
        plt.ylabel(cost_label)
        plt.title('GP Learner: Cost vs parameters.')
        artists = []
        for ind in range(self.num_params):
            artists.append(plt.Line2D((0,1),(0,0), color=self.param_colors[ind],marker='o',linestyle=''))
        plt.legend(artists, [str(x) for x in range(1,self.num_params+1)], loc=legend_loc)
    '''
    
    def plot_hyperparameters_vs_run(self):
        global figure_counter, run_label, legend_loc, log_length_scale_label, noise_label
        figure_counter += 1
        plt.figure(figure_counter)
        if isinstance(self.length_scale, float):
            scale_num = 1
        else:
            scale_num = self.length_scale.size
        for ind in range(scale_num):
            if scale_num == 1:
                plt.plot(self.fit_numbers,self.log_length_scale_history,'o',color=self.param_colors[ind])
            else:
                plt.plot(self.fit_numbers,self.log_length_scale_history[:,ind],'o',color=self.param_colors[ind])
        plt.xlabel(run_label)
        plt.ylabel(log_length_scale_label)
        plt.title('GP Learner: Log of lengths scales vs fit number.')
        if scale_num!=1:
            artists=[]
            for ind in range(self.num_params):
                artists.append(plt.Line2D((0,1),(0,0), color=self.param_colors[ind],marker='o',linestyle=''))
            plt.legend(artists,[str(x) for x in range(1,self.num_params+1)],loc=legend_loc)
            
        if self.cost_has_noise:
            figure_counter += 1
            plt.figure(figure_counter)
            plt.figure(figure_counter)
            plt.plot(self.fit_numbers,self.noise_level_history,'o',color='k')
            plt.xlabel(run_label)
            plt.ylabel(noise_label)
            plt.title('GP Learner: Noise level vs fit number.')
<<<<<<< HEAD
            
def create_neural_net_learner_visualizations(filename,
                                             file_type='pkl',
                                             plot_cross_sections=True,
                                             upload_cross_sections=False):
    '''
    Creates plots from a neural nets learner file.
    
    Args:
        filename (Optional [string]): Filename for the neural net archive. Must provide datetime or filename. Default None.
        
    Keyword Args:
        file_type (Optional [string]): File type 'pkl' pickle, 'mat' matlab or 'txt' text.
        plot_cross_sections (Optional [bool]): If True plot predict landscape cross sections, else do not. Default True. 
    '''
    visualization = NeuralNetVisualizer(filename, file_type=file_type)
    if plot_cross_sections:
        visualization.do_cross_sections(upload=upload_cross_sections)
    visualization.plot_surface()
    visualization.plot_density_surface()
    visualization.plot_losses()

            
class NeuralNetVisualizer(mll.NeuralNetLearner):
    '''
    NeuralNetVisualizer extends of NeuralNetLearner, designed not to be used as a learner, but to instead post process a NeuralNetLearner archive file and produce useful data for visualization of the state of the learner. 
    
    Args:
        filename (String): Filename of the GaussianProcessLearner archive.
    
    Keyword Args:
        file_type (String): Can be 'mat' for matlab, 'pkl' for pickle or 'txt' for text. Default 'pkl'. 
      
    '''
    
    def __init__(self, filename, file_type = 'pkl', **kwargs):
        
        
        
        super(NeuralNetVisualizer, self).__init__(nn_training_filename = filename,
                                                  nn_training_file_type = file_type,
                                                  update_hyperparameters = False,
                                                  **kwargs)
        
        import plotly.plotly as py
        import plotly.tools as tls
        import plotly.exceptions as pye
        
        self.log = logging.getLogger(__name__)
        
        #Trust region
        self.has_trust_region = bool(np.array(self.training_dict['has_trust_region']))
        self.trust_region = np.squeeze(np.array(self.training_dict['trust_region'], dtype=float))
        
        self.import_neural_net()
        
        if np.all(np.isfinite(self.min_boundary)) and np.all(np.isfinite(self.min_boundary)):
            self.finite_flag = True
            self.param_scaler = lambda p: (p-self.min_boundary)/self.diff_boundary
        else:
            self.finite_flag = False
        
        self.param_colors = _color_list_from_num_of_params(self.num_params)
        if self.has_trust_region:
            self.scaled_trust_min = self.param_scaler(np.maximum(self.best_params - self.trust_region, self.min_boundary))
            self.scaled_trust_max = self.param_scaler(np.minimum(self.best_params + self.trust_region, self.max_boundary))
        
    def run(self):
        '''
        Overides the GaussianProcessLearner multiprocessor run routine. Does nothing but makes a warning.
        '''
        self.log.warning('You should not have executed start() from the GaussianProcessVisualizer. It is not intended to be used as a independent process. Ending.')
    
      
    def return_cross_sections(self, points=100, cross_section_center=None):
        '''
        Finds the predicted global minima, then returns a list of vectors of parameters values, costs and uncertainties, corresponding to the 1D cross sections along each parameter axis through the predicted global minima.
        
        Keyword Args:
            points (int): the number of points to sample along each cross section. Default value is 100. 
            cross_section_center (array): parameter array where the centre of the cross section should be taken. If None, the parameters for the best returned cost are used.  
        
        Returns:
            a tuple (cross_arrays, cost_arrays, uncer_arrays)
            cross_parameter_arrays (list): a list of arrays for each cross section, with the values of the varied parameter going from the minimum to maximum value.
            cost_arrays (list): a list of arrays for the costs evaluated along each cross section about the minimum. 
            uncertainty_arrays (list): a list of uncertainties 
            
        '''
        points = int(points)
        if points <= 0:
            self.log.error('Points provided must be larger than zero:' + repr(points))
            raise ValueError
        
        if cross_section_center is None:
            cross_section_center = self.best_params
        else:
            cross_section_center = np.array(cross_section_center)
            if not self.check_in_boundary(cross_section_center):
                self.log.error('cross_section_center not in boundaries:' + repr(cross_section_center))
                raise ValueError
        
        res = []
        for net_index in range(self.num_nets):
            cross_parameter_arrays = [ np.linspace(min_p, max_p, points) for (min_p,max_p) in zip(self.min_boundary,self.max_boundary)]
            cost_arrays = []
            for ind in range(self.num_params):
                sample_parameters = np.array([cross_section_center for _ in range(points)])
                sample_parameters[:, ind] = cross_parameter_arrays[ind]
                costs = self.predict_costs_from_param_array(sample_parameters, net_index)
                cost_arrays.append(costs)
            if self.cost_scaler.scale_:
                cross_parameter_arrays = np.array(cross_parameter_arrays)/self.cost_scaler.scale_
            else:
                cross_parameter_arrays = np.array(cross_parameter_arrays)
            cost_arrays = self.cost_scaler.inverse_transform(np.array(cost_arrays))
            res.append((cross_parameter_arrays, cost_arrays))
        return res

    def do_cross_sections(self, upload):
        '''
        Produce a figure of the cross section about best cost and parameters
        '''
        points = 100
        rel_params = np.linspace(0,1,points)
        all_cost_arrays = [a for _,a in self.return_cross_sections(points=points)]
        for net_index, cost_arrays in enumerate(all_cost_arrays):
            def prepare_plot():
                global figure_counter
                figure_counter += 1
                fig = plt.figure(figure_counter)
                axes = plt.gca()
                for ind in range(self.num_params):
                    axes.plot(rel_params,cost_arrays[ind,:],'-',color=self.param_colors[ind],label=str(ind))
                if self.has_trust_region:
                    ymin, ymax = axes.get_ylim()
                    ytrust = ymin + 0.1*(ymax - ymin)
                    for ind in range(self.num_params):
                        axes.plot([self.scaled_trust_min[ind],self.scaled_trust_max[ind]],[ytrust,ytrust],'s', color=self.param_colors[ind])
                axes.set_xlabel(scale_param_label)
                axes.set_xlim((0,1))
                axes.set_ylabel(cost_label)
                axes.set_title('NN Learner: Predicted landscape' + ('with trust regions.' if self.has_trust_region else '.') + ' (' + str(net_index) + ')')
                return fig
            if upload:
                plf = tls.mpl_to_plotly(prepare_plot())
                plf['layout']['showlegend'] = True
                try:
                    url = py.plot(plf,auto_open=False)
                    print(url)
                except pye.PlotlyRequestError:
                    print("Failed to upload due to quota restrictions")
            prepare_plot()
            artists = []
            for ind in range(self.num_params):
                artists.append(plt.Line2D((0,1),(0,0), color=self.param_colors[ind], linestyle='-'))
            plt.legend(artists,[str(x) for x in range(1,self.num_params+1)],loc=legend_loc)
        if self.num_nets > 1:
            # And now create a plot showing the average, max and min for each cross section.
            def prepare_plot():
                global figure_counter
                figure_counter += 1
                fig = plt.figure(figure_counter)
                axes = plt.gca()
                for ind in range(self.num_params):
                    this_param_cost_array = np.array(all_cost_arrays)[:,ind,:]
                    mn = np.mean(this_param_cost_array, axis=0)
                    m = np.min(this_param_cost_array, axis=0)
                    M = np.max(this_param_cost_array, axis=0)
                    axes.plot(rel_params,mn,'-',color=self.param_colors[ind],label=str(ind))
                    axes.plot(rel_params,m,'--',color=self.param_colors[ind],label=str(ind))
                    axes.plot(rel_params,M,'--',color=self.param_colors[ind],label=str(ind))
                axes.set_xlabel(scale_param_label)
                axes.set_xlim((0,1))
                axes.set_ylabel(cost_label)
                axes.set_title('NN Learner: Average predicted landscape')
                return fig
            if upload:
                plf = tls.mpl_to_plotly(prepare_plot())
                plf['layout']['showlegend'] = True
                for i,d in enumerate(plf['data']):
                    d['legendgroup'] = str(int(i/3))
                    if not i % 3 == 0:
                        d['showlegend'] = False
                        # Pretty sure this shouldn't be necessary, but it seems to be anyway.
                        d['line']['dash'] = 'dash'
                try:
                    url = py.plot(plf,auto_open=False)
                    print(url)
                except pye.PlotlyRequestError:
                    print("Failed to upload due to quota restrictions")
            prepare_plot()
            for ind in range(self.num_params):
                artists.append(plt.Line2D((0,1),(0,0), color=self.param_colors[ind], linestyle='-'))
            plt.legend(artists,[str(x) for x in range(1,self.num_params+1)],loc=legend_loc)

    def plot_surface(self):
        '''
        Produce a figure of the cost surface (only works when there are 2 parameters)
        '''
        if self.num_params != 2:
            return
        global figure_counter
        figure_counter += 1
        fig = plt.figure(figure_counter)
        ax = fig.add_subplot(111, projection='3d')

        points = 50
        param_set = [ np.linspace(min_p, max_p, points) for (min_p,max_p) in zip(self.min_boundary,self.max_boundary)]
        params = [(x,y) for x in param_set[0] for y in param_set[1]]
        costs = self.predict_costs_from_param_array(params)
        ax.scatter([param[0] for param in params], [param[1] for param in params], costs)
        ax.set_zlim(top=500,bottom=0)
        ax.set_xlabel('x')
        ax.set_ylabel('y')
        ax.set_zlabel('cost')

        ax.scatter(self.all_params[:,0], self.all_params[:,1], self.all_costs, c='r')

    def plot_density_surface(self):
        '''
        Produce a density plot of the cost surface (only works when there are 2 parameters)
        '''
        if self.num_params != 2:
            return
        global figure_counter
        figure_counter += 1
        fig = plt.figure(figure_counter)

        points = 50
        xs, ys = np.meshgrid(
                np.linspace(self.min_boundary[0], self.max_boundary[0], points),
                np.linspace(self.min_boundary[1], self.max_boundary[1], points))
        zs_list = self.predict_costs_from_param_array(list(zip(xs.flatten(),ys.flatten())))
        zs = np.array(zs_list).reshape(points,points)
        plt.pcolormesh(xs,ys,zs)
        plt.scatter(self.all_params[:,0], self.all_params[:,1], c=self.all_costs, vmin=np.min(zs), vmax=np.max(zs), s=100)
        plt.colorbar()
        plt.xlabel("Param 0")
        plt.ylabel("Param 1")

    def plot_losses(self):
        '''
        Produce a figure of the loss as a function of training run.
        '''
        global figure_counter
        figure_counter += 1
        fig = plt.figure(figure_counter)

        losses = self.get_losses()
        plt.scatter(range(len(losses)), losses)
        plt.xlabel("Run")
        plt.ylabel("Training cost")
        plt.title('Loss vs training run.')
=======
            
>>>>>>> 3bc03745
<|MERGE_RESOLUTION|>--- conflicted
+++ resolved
@@ -46,15 +46,8 @@
         
     if isinstance(controller, mlc.GaussianProcessController):
         log.debug('Creating gaussian process visualizations.')
-<<<<<<< HEAD
         create_gaussian_process_learner_visualizations(controller.ml_learner.total_archive_filename, 
                                                        file_type=controller.ml_learner.learner_archive_file_type)
-=======
-        plot_all_minima_vs_cost_flag = bool(controller.gp_learner.has_local_minima)
-        create_gaussian_process_learner_visualizations(controller.gp_learner.total_archive_filename, 
-                                                       file_type=controller.gp_learner.learner_archive_file_type,
-                                                       plot_all_minima_vs_cost=plot_all_minima_vs_cost_flag)
->>>>>>> 3bc03745
         
     log.info('Showing visualizations, close all to end MLOOP.')
     if show_plots:
@@ -367,10 +360,6 @@
 def create_gaussian_process_learner_visualizations(filename,
                                                    file_type='pkl',
                                                    plot_cross_sections=True,
-<<<<<<< HEAD
-=======
-                                                   plot_all_minima_vs_cost=False,
->>>>>>> 3bc03745
                                                    plot_hyperparameters_vs_run=True):
     '''
     Runs the plots from a gaussian process learner file.
@@ -381,10 +370,6 @@
     Keyword Args:
         file_type (Optional [string]): File type 'pkl' pickle, 'mat' matlab or 'txt' text.
         plot_cross_sections (Optional [bool]): If True plot predict landscape cross sections, else do not. Default True. 
-<<<<<<< HEAD
-=======
-        plot_all_minima_vs_cost (Optional [bool]): If True plot all minima parameters versus cost number, False does not. If None it will only make the plots if all minima were previously calculated. Default False. 
->>>>>>> 3bc03745
     '''
     visualization = GaussianProcessVisualizer(filename, file_type=file_type)
     if plot_cross_sections:
@@ -517,18 +502,11 @@
     Method is currently not supported. Of questionable usefulness. Not yet deleted.
         
     def plot_all_minima_vs_cost(self):
-<<<<<<< HEAD
         
         #Produce figure of the all the local minima versus cost.
         
         if not self.has_all_minima:
             self.find_all_minima()
-=======
-        '''
-        Produce figure of the all the local minima versus cost.
-        '''
-        self.find_all_minima()
->>>>>>> 3bc03745
         global figure_counter, legend_loc
         figure_counter += 1
         plt.figure(figure_counter)
@@ -587,7 +565,6 @@
             plt.xlabel(run_label)
             plt.ylabel(noise_label)
             plt.title('GP Learner: Noise level vs fit number.')
-<<<<<<< HEAD
             
 def create_neural_net_learner_visualizations(filename,
                                              file_type='pkl',
@@ -841,7 +818,4 @@
         plt.scatter(range(len(losses)), losses)
         plt.xlabel("Run")
         plt.ylabel("Training cost")
-        plt.title('Loss vs training run.')
-=======
-            
->>>>>>> 3bc03745
+        plt.title('Loss vs training run.')